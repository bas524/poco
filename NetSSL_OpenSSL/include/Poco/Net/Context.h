--- conflicted
+++ resolved
@@ -406,11 +406,6 @@
 		/// preferences. When called, the SSL/TLS server will choose following its own
 		/// preferences.
 
-<<<<<<< HEAD
-	bool ocspStaplingResponseVerificationEnabled() const;
-		/// Returns true if automatic OCSP response
-		/// reception and verification is enabled for client connections
-=======
 	void setInvalidCertificateHandler(InvalidCertificateHandlerPtr pInvalidCertificageHandler);
 		/// Sets a Context-specific InvalidCertificateHandler.
 		///
@@ -420,7 +415,6 @@
 	InvalidCertificateHandlerPtr getInvalidCertificateHandler() const;
 		/// Returns the InvalidCertificateHandler set for this Context,
 		/// or a null pointer if none has been set.
->>>>>>> 970182b5
 
 private:
 	void init(const Params& params);
@@ -440,11 +434,7 @@
 	VerificationMode _mode;
 	SSL_CTX* _pSSLContext;
 	bool _extendedCertificateVerification;
-<<<<<<< HEAD
-	bool _ocspStaplingResponseVerification;
-=======
 	InvalidCertificateHandlerPtr _pInvalidCertificateHandler;
->>>>>>> 970182b5
 };
 
 
@@ -486,15 +476,9 @@
 }
 
 
-<<<<<<< HEAD
-inline bool Context::ocspStaplingResponseVerificationEnabled() const
-{
-	return _ocspStaplingResponseVerification;
-=======
 inline Context::InvalidCertificateHandlerPtr Context::getInvalidCertificateHandler() const
 {
 	return _pInvalidCertificateHandler;
->>>>>>> 970182b5
 }
 
 
