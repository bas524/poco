--- conflicted
+++ resolved
@@ -4,13 +4,8 @@
 
 #include "winres.h"
 
-<<<<<<< HEAD
-#define POCO_VERSION 1,12,0,0
-#define POCO_VERSION_STR "1.12.0"
-=======
 #define POCO_VERSION 1,12,1,0
 #define POCO_VERSION_STR "1.12.1"
->>>>>>> e95e986c
 
 VS_VERSION_INFO VERSIONINFO
  FILEVERSION POCO_VERSION
