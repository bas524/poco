--- conflicted
+++ resolved
@@ -144,14 +144,12 @@
 CppUnit::Test* SharedLibraryTest::suite()
 {
 	CppUnit::TestSuite* pSuite = new CppUnit::TestSuite("SharedLibraryTest");
-<<<<<<< HEAD
-	// FIXME exclude from the Debug build temporarly for AppVeyor stability
-=======
 
->>>>>>> bd59fdfd
+#ifndef _DEBUG // FIXME excluded from the Debug build temporarily for AppVeyor stability
 	CppUnit_addTest(pSuite, SharedLibraryTest, testSharedLibrary1);
 	CppUnit_addTest(pSuite, SharedLibraryTest, testSharedLibrary2);
 	CppUnit_addTest(pSuite, SharedLibraryTest, testSharedLibrary3);
+#endif
 
 	return pSuite;
 }