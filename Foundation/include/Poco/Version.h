//
// Version.h
//
// Library: Foundation
// Package: Core
// Module:  Version
//
// Version information for the POCO C++ Libraries.
//
// Copyright (c) 2004-2016, Applied Informatics Software Engineering GmbH.
// and Contributors.
//
// SPDX-License-Identifier:	BSL-1.0
//


#ifndef Foundation_Version_INCLUDED
#define Foundation_Version_INCLUDED


//
// Version Information
//
// Since 1.6.0, we're using Semantic Versioning 2.0
// (http://semver.org/spec/v2.0.0.html)
//
// Version format is 0xAABBCCDD, where
//    - AA is the major version number,
//    - BB is the minor version number,
//    - CC is the patch	version number, and
//    - DD is the pre-release designation/number.
//      The pre-release designation hex digits have a special meaning:
//      00: final/stable releases
//      Dx: development releases
//      Ax: alpha releases
//      Bx: beta releases
//

<<<<<<< HEAD
#define POCO_VERSION 0x010C0000
=======
#define POCO_VERSION 0x010C0100
>>>>>>> e95e986c

#endif // Foundation_Version_INCLUDED<|MERGE_RESOLUTION|>--- conflicted
+++ resolved
@@ -36,10 +36,6 @@
 //      Bx: beta releases
 //
 
-<<<<<<< HEAD
-#define POCO_VERSION 0x010C0000
-=======
 #define POCO_VERSION 0x010C0100
->>>>>>> e95e986c
 
 #endif // Foundation_Version_INCLUDED