--- conflicted
+++ resolved
@@ -20,6 +20,7 @@
 
 #include "Poco/Foundation.h"
 #include "Poco/Channel.h"
+#include "Poco/Formatter.h"
 #include "Poco/AutoPtr.h"
 
 
@@ -35,35 +36,32 @@
 	/// to the destination channel.
 {
 public:
+	typedef AutoPtr<FormattingChannel> Ptr;
+
 	FormattingChannel();
 		/// Creates a FormattingChannel.
 		
-	FormattingChannel(Formatter* pFormatter);
+	FormattingChannel(Formatter::Ptr pFormatter);
 		/// Creates a FormattingChannel and attaches a Formatter.
 		
-	FormattingChannel(Formatter* pFormatter, AutoPtr<Channel> pChannel);
+	FormattingChannel(Formatter::Ptr pFormatter, Channel::Ptr pChannel);
 		/// Creates a FormattingChannel and attaches a Formatter
 		/// and a Channel.
 		
-	void setFormatter(Formatter* pFormatter);
+	void setFormatter(Formatter::Ptr pFormatter);
 		/// Sets the Formatter used to format the messages
 		/// before they are passed on. If null, the message
 		/// is passed on unmodified.
 		
-	Formatter* getFormatter() const;
+	Formatter::Ptr getFormatter() const;
 		/// Returns the Formatter used to format messages,
 		/// which may be null.
 
-<<<<<<< HEAD
-	void setChannel(Channel* pChannel);
-		/// Sets the destination channel to which the formatted
-=======
-	void setChannel(AutoPtr<Channel> pChannel);
+	void setChannel(Channel::Ptr pChannel);
 		/// Sets the destination channel to which the formatted 
->>>>>>> 1467ae04
 		/// messages are passed on.
 		
-	AutoPtr<Channel> getChannel() const;
+	Channel::Ptr getChannel() const;
 		/// Returns the channel to which the formatted
 		/// messages are passed on.
 		
@@ -91,8 +89,8 @@
 	~FormattingChannel();
 
 private:
-	Formatter* _pFormatter;
-	AutoPtr<Channel> _pChannel;
+	Formatter::Ptr _pFormatter;
+	Channel::Ptr _pChannel;
 };
 
 
