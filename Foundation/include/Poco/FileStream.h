--- conflicted
+++ resolved
@@ -47,14 +47,10 @@
 	/// On Windows platforms, UTF-8 encoded Unicode paths are correctly handled.
 {
 public:
-<<<<<<< HEAD
 
 	using NativeHandle = FileStreamBuf::NativeHandle;
 
-	FileIOS(std::ios::openmode defaultMode);
-=======
 	FileIOS();
->>>>>>> 5c921766
 		/// Creates the basic stream.
 
 	~FileIOS();
