version: build {branch}-{build}

cache:
  - C:\mysql-5.7.21-win32
  - C:\ProgramData\chocolatey
  - C:\OpenSSL-Win32
  - C:\OpenSSL-Win64
  - C:\Program Files (x86)\PostgreSQL\9.6


branches:
  except:
    - /.*ravis.*/
    - /.*ndroid.*/
    - /.*NDROID.*/


skip_commits:
<<<<<<< HEAD
  message: /.*Merge.*/
  
=======
  message: /.*Merge.*/ 
>>>>>>> e1ea7030

hosts:
  localhost: 127.0.0.1
  db.server.com: 127.0.0.2

services:
# mysql : server: localhost, port: 3306
# mysql : user  : root, password: Password12!
  - mysql

# mongodb config  : C:\mongodb\mongod.cfg
# mongodb database: C:\mongodb\data\db
  - mongodb

# Server name: localhost
# Server port: 5432
# postgres account password: Password12!
  - postgresql


image:
  - Visual Studio 2017


platform:
  - Win32
  - x64

# -------------------------------------------------------------------------------------------
# building debug configuration doubles the round time and isn't so useful.
# tests are run only in release & shared.
# -------------------------------------------------------------------------------------------
configuration:
  - release
#  - debug
# -------------------------------------------------------------------------------------------

environment:
  bundling:     bundled
  MYSQL32URL:   http://cdn.mysql.com//Downloads/MySQL-5.7/mysql-5.7.21-win32.zip
  MYSQL32ZIP:   mysql-5.7.21-win32.zip
  MYSQL32:      C:\mysql-5.7.21-win32
  MYSQL64:      C:\Program Files\MySql\MySQL Server 5.7
  POSTGRES32:   C:\Program Files (x86)\PostgreSQL\9.6
  POSTGRES64:   C:\Program Files\PostgreSQL\9.6
  OPENSSLURL:   https://slproweb.com/download
  OPENSSL32EXE: Win32OpenSSL-1_1_0f.exe
  OPENSSL64EXE: Win64OpenSSL-1_1_0f.exe
  OPENSSL32:    C:\OpenSSL-Win32
  OPENSSL64:    C:\OpenSSL-Win64

  matrix:
    - builder: cygwin
      vsver: 150

    - builder: cmake
      vsver: 150

    - builder: msbuild
      vsver: 140
      linkmode: shared

#    - builder: msbuild
#      vsver: 140
#      linkmode: static_md

#    - builder: msbuild
#      vsver: 140
#      linkmode: static_mt

#    - builder: msbuild
#      vsver: 150
#      linkmode: shared

#    - builder: msbuild
#      vsver: 150
#      linkmode: static_md

#    - builder: msbuild
#      vsver: 150
#      linkmode: static_mt

matrix:
  fast_finish: true

install:
  - git submodule update --init --recursive --remote openssl
# -------------------------------------------------------------------------------------------
# VS2017 setup. VS2017 does not provide VS150COMNTOOLS.
# See https://blogs.msdn.microsoft.com/vcblog/2017/03/06/finding-the-visual-c-compiler-tools-in-visual-studio-2017/
# -------------------------------------------------------------------------------------------
  - ps: |
      Install-Module VSSetup -Scope CurrentUser -Force
      $installationPath = Get-VSSetupInstance | Select-VSSetupInstance -Latest -Require Microsoft.VisualStudio.Component.VC.Tools.x86.x64 | select InstallationPath
      $vs150comntools = $installationPath.psobject.properties.Value;
      set-item -force -path "ENV:VS150COMNTOOLS"  -value "$vs150comntools\Common7\Tools\"
      Write-Host "`nVS150COMNTOOLS=$env:VS150COMNTOOLS" -ForegroundColor Yellow

# -------------------------------------------------------------------------------------------
  - if "%builder%"=="cygwin" (
    if "%platform%"=="Win32" (
    C:\cygwin\setup-x86.exe      -qnNdO -R C:/cygwin   -s http://cygwin.mirror.constant.com -l C:/cygwin/var/cache/setup   -P libpq-devel -P libpcre-devel -P openssl-devel -P libiodbc-devel -P libiodbc2 -P odbc-mysql -P odbc-pgsql -P odbc-sqlite3 -P libmysqlclient-devel -P libsqlite3-devel -P libcrypt-devel))

  - if "%builder%"=="cygwin" (
    if "%platform%"=="x64" (
    C:\cygwin64\setup-x86_64.exe -qnNdO -R C:/cygwin64 -s http://cygwin.mirror.constant.com -l C:/cygwin64/var/cache/setup -P libpq-devel -P libpcre-devel -P openssl-devel -P libiodbc-devel -P libiodbc2 -P odbc-mysql -P odbc-pgsql -P odbc-sqlite3 -P libmysqlclient-devel -P libsqlite3-devel  -P libcrypt-devel))

  - set POCO_BASE=%CD%
  - set PATH=C:\ProgramData\chocolatey\bin;%PATH%
  - ps: |
      if ($env:builder -eq "cygwin")
      {
        if ($env:platform -eq "Win32")
        {
          $env:PATH = "C:\cygwin\bin;" + $env:PATH
        }
        if ($env:platform -eq "x64")
        {
          $env:PATH = "c:\cygwin64\bin;" + $env:PATH
        }
        g++ --version
      }
  - uname -a
  - cat /proc/cpuinfo
  - cat /proc/meminfo
  - ps: |
      if ($env:builder -eq "cmake")
      {
        if (Test-Path "$env:ChocolateyInstall\bin\jom.exe") {
            echo "using jom from cache"
        } else {
            choco install jom
        }
      }
#        if (Test-Path "$env:ChocolateyInstall\bin\cmake.exe") {
#          echo "using cmake from cache"
#        } else {
#          choco install cmake
#        }

# -------------------------------------------------------------------------------------------
#  chocolatey brokes jom, here's workaround
#  see https://github.com/jcfr/qt-easy-build/commit/6366f4275562bdaf4f686838600f46894579c41e)
# -------------------------------------------------------------------------------------------
  - ps: |
      if ($env:builder -eq "cmake")
      {
        $env:PATH = $env:ChocolateyInstall + "\bin;" + $env:PATH
        $env:PATH = $env:ChocolateyInstall + "\lib\jom\content;" + $env:PATH
        $env:PATH = "C:\Program Files (x86)\cmake\bin;" + $env:PATH
        $env:PATH = "C:\Program Files (x86)\ctest\bin;" + $env:PATH

      }
# -------------------------------------------------------------------------------------------


# -------------------------------------------------------------------------------------------
# OpenSSL-Win32 & OpenSSL-Win64
# Download & use OpenSSL from  Shining Light Productions for CMake
# until CMake use implicitly the embedded openssl from the Poco repo. See issue #1093
# -------------------------------------------------------------------------------------------
  - ps: |
       if ($env:builder -eq "cmake")
       {
         if ($env:platform -eq "Win32")
         {
             $openssl     = $env:OPENSSL32
             $opensslexe  = $env:OPENSSL32EXE
         }
         if ($env:platform -eq "x64")
         {
             $openssl     = $env:OPENSSL64
             $opensslexe  = $env:OPENSSL64EXE
         }
         $opensslurl  = $env:OPENSSLURL + "/" + $opensslexe

         if (Test-Path $openssl) {
           Write-Host "using $openssl from cache" -ForegroundColor Yellow
         } else {
           Write-Host "downloading $openssl" -ForegroundColor Cyan
           Start-FileDownload $opensslurl
           Write-Host "installing  $openssl" -ForegroundColor Green
           Start-Process $opensslexe -Args "/silent /verysilent /sp- /suppressmsgboxes" -Wait
         }
       }
# -------------------------------------------------------------------------------------------
#  MySQL 32 bit is not available by default on AppVeyor
# -------------------------------------------------------------------------------------------
  - ps: |
      if ($env:platform -eq "Win32")
      {
        if (Test-Path $env:MYSQL32) {
          Write-Host "using $env:MYSQL32 from cache" -ForegroundColor Yellow
        }
        else
        {
          Write-Host "downloading $env:MYSQL32" -ForegroundColor Cyan
          Invoke-WebRequest $env:MYSQL32URL -OutFile $env:MYSQL32ZIP
          Write-Host "installing $env:MYSQL32" -ForegroundColor Green
          7z x -y $env:MYSQL32ZIP -oc:\
        }
      }
# -------------------------------------------------------------------------------------------

# -------------------------------------------------------------------------------------------
#  PostgreSQL 32 bit is not available by default on AppVeyor
#  http://www.enterprisedb.com/products-services-training/pgdownload#windows
# -------------------------------------------------------------------------------------------
  - ps: |
      if ($env:platform -eq "Win32")
      {
        if (Test-Path $env:POSTGRES32) {
          Write-Host "using $env:POSTGRES32 from cache" -ForegroundColor Yellow
        }
        else
        {
          Write-Host "Installing $env:POSTGRES32 ..." -ForegroundColor Cyan
          Write-Host "Downloading..."
          $exePath = "$($env:USERPROFILE)\postgresql-9.6.5-1-windows.exe"
          (New-Object Net.WebClient).DownloadFile('http://get.enterprisedb.com/postgresql/postgresql-9.6.5-1-windows.exe', $exePath)
          Write-Host "Installing..."
          cmd /c start /wait $exePath --mode unattended --superpassword Password12!
          del $exePath
          Write-Host "Setting up services..."
          Stop-Service postgresql-9.6
          Set-Service -Name postgresql-9.6 -StartupType Manual
          Write-Host "$env:POSTGRES32 installed" -ForegroundColor Green
        }
      }
# -------------------------------------------------------------------------------------------


before_build:
  - ps: |
      if ($env:builder -eq "cmake")
      {
        if ($env:vsver -eq "110")
        {
          $vspath= convert-path $env:VS110COMNTOOLS\..\..\VC\bin; $yyyy='2010'
          if($env:platform -eq 'Win32') { $vctool='';}
          if($env:platform -eq 'x64')   { $vctool='x86_amd64';$vspath+='\'+$vctool }
        }
        if ($env:vsver -eq "120")
        {
          $vspath= convert-path $env:VS120COMNTOOLS\..\..\VC\bin;$yyyy='2013'
          if($env:platform -eq 'Win32') { $vctool='';}
          if($env:platform -eq 'x64')   { $vctool='x86_amd64';$vspath+='\'+$vctool }
        }
        if ($env:vsver -eq "140")
        {
          $vspath= convert-path $env:VS140COMNTOOLS\..\..\VC\bin; $yyyy='2015'
          if($env:platform -eq 'Win32') { $vctool='';}
          if($env:platform -eq 'x64')   { $vctool='x86_amd64';$vspath+='\'+$vctool }
        }
        if ($env:vsver -eq "150")
        {
          $vspath= convert-path $env:VS150COMNTOOLS\..\..\VC\bin; $yyyy='2017'
          if($env:platform -eq 'Win32') { $vctool='';}
          if($env:platform -eq 'x64')   { $vctool='x86_amd64';$vspath+='\'+$vctool }
        }
        pushd $vspath;
        $tool= if($vctool -eq '') {'32'} else {$vctool}
        cmd /c "vcvars$tool.bat&set" |
        foreach {
          if ($_ -match "=") {
            $v = $_.split("="); set-item -force -path "ENV:\$($v[0])"  -value "$($v[1])"
          }
        }
        popd
        write-host "`nVisual Studio $yyyy CLI variables set." -ForegroundColor Yellow
      }

# -------------------------------------------------------------------------------------------
# PostgreSQL
# -------------------------------------------------------------------------------------------
  - ps: |
        if ($env:platform -eq "Win32")
        {
            $env:INCLUDE = $env:POSTGRES32 + "\include;" + $env:INCLUDE
            $env:LIB     = $env:POSTGRES32 + "\lib;" + $env:LIB
            $env:PATH    = $env:POSTGRES32 + "\bin;" + $env:PATH
        }
        if ($env:platform -eq "x64")
        {
            $env:INCLUDE = $env:POSTGRES64 + "\include;" + $env:INCLUDE
            $env:LIB     = $env:POSTGRES64 + "\lib;" + $env:LIB
            $env:PATH    = $env:POSTGRES64 + "\bin;" + $env:PATH
        }
# -------------------------------------------------------------------------------------------

# -------------------------------------------------------------------------------------------
# MySQL
#        & C:\cygwin\bin\ls -lR $env:MYSQL32
#        & C:\cygwin\bin\ls -lR $env:MYSQL64
# -------------------------------------------------------------------------------------------
  - ps: |
        if ($env:platform -eq "Win32")
        {
          $env:INCLUDE = $env:MYSQL32 + "\include;" + $env:INCLUDE
          $env:LIB     = $env:MYSQL32 + "\lib;" + $env:LIB
          $env:PATH    = $env:MYSQL32 + "\bin;" + $env:PATH
          if (Test-Path ($env:MYSQL32 + "\lib\libmysql.dll")) {
            $from = $env:MYSQL32 + "\lib\libmysql.dll";
            $to   = $env:MYSQL32 + "\bin\libmysql.dll"
            copy $from $to
          }
        }
        if ($env:platform -eq "x64")
        {
          $env:INCLUDE = $env:MYSQL64 + "\include;" + $env:INCLUDE
          $env:LIB     = $env:MYSQL64 + "\lib;" + $env:LIB
          $env:PATH    = $env:MYSQL64 + "\bin;" + $env:PATH
          if (Test-Path ($env:MYSQL64 + "\lib\libmysql.dll")) {
            $from = $env:MYSQL64 + "\lib\libmysql.dll";
            $to   = $env:MYSQL64 + "\bin\libmysql.dll"
            copy $from $to
          }
        }
        $env:MYSQL_PWD="Password12!"
        $cmd = 'mysql -e "create database pocotestdb;" --user=root';
        iex "& $cmd"
# -------------------------------------------------------------------------------------------

  - set
  - if "%platform%"=="Win32" ( dir "%MYSQL32%\include" )
  - if "%platform%"=="x64"   ( dir "%MYSQL64%\include" )

after_build:
  - ps: |
      $line='-------------------------------------------------------------------------------------';
      $find='C:\Cygwin\bin\find.exe';
      $arg1="$env:POCO_BASE -type f -name '*.cpp' -exec grep -n -H ";
      $arg2=" {} ;"

      $word='FIXME'
      Write-Host -ForegroundColor Yellow $word;
      Write-Host -ForegroundColor Yellow $line;
      Start-Process -nnw -Wait -FilePath $find -Args "$arg1 $word $arg2" -RSO cout -RSE cerr;
      gc cout; gc cerr;
      Write-Host -ForegroundColor Yellow $line;
      Write-Host;Write-Host;

      $word='TODO'
      Write-Host -ForegroundColor Yellow $word;
      Write-Host -ForegroundColor Yellow $line;
      Start-Process -nnw -Wait -FilePath $find -Args "$arg1 $word $arg2" -RSO cout -RSE cerr;
      gc cout; gc cerr;
      Write-Host -ForegroundColor Yellow $line;
      Write-Host;Write-Host;

      $word='HACK'
      Write-Host -ForegroundColor Yellow $word;
      Write-Host -ForegroundColor Yellow $line;
      Start-Process -nnw -Wait -FilePath $find -Args "$arg1 $word $arg2" -RSO cout -RSE cerr;
      gc cout; gc cerr;
      Write-Host -ForegroundColor Yellow $line;
      Write-Host;Write-Host;


build_script:
# -------------------------------------------------------------------------------------------
# When building with cmake, it remains one exception reported below
# Once this problem be fixed, a fix from Microsoft about mc.exe outputing informative
# message on stderr: https://connect.microsoft.com/VisualStudio/Feedback/Details/2161572
# the try/catch around the cmake builder can be removed
#
# [  1%] Generating pocomsg.h
# cmake : MC: Compiling C:/projects/poco/Foundation/src/pocomsg.mc
# At line:16 char:3
# +   cmake --build . --config $env:configuration
# +   ~~~~~~~~~~~~~~~~~~~~~~~~~~~~~~~~~~~~~~~~~~~
#     + CategoryInfo          : NotSpecified: (MC: Compiling C.../src/pocomsg.mc:String) [], RemoteException
#     + FullyQualifiedErrorId : NativeCommandError
#
# Command executed with exception: MC: Compiling C:/projects/poco/Foundation/src/pocomsg.mc
# -------------------------------------------------------------------------------------------
# Don't build Cygwin64 with std=c++14 until this issue be fixed https://gcc.gnu.org/bugzilla/show_bug.cgi?id=77441
# -------------------------------------------------------------------------------------------
  - ps: |
      if ($env:builder -eq "cygwin")
      {
          $cmd='bash.exe configure --everything --omit=PDF';iex "& $cmd"
          $cmd='make.exe -s';iex "& $cmd"
      }
      if ($env:builder -eq "msbuild")
      {
        $logger='"C:\Progra~1\AppVeyor\BuildAgent\Appveyor.MSBuildLogger.dll"';
        $verbosity='minimal';

        Write-Host -ForegroundColor Yellow "$env:poco_base\buildwin.cmd" " $env:vsver build $env:linkmode $env:configuration $env:platform samples tests msbuild env $verbosity"
        
        $process = Start-Process -PassThru -nnw -Wait -FilePath "$env:poco_base\buildwin.cmd" -RSO cout -RSE cerr `
        -EA Stop -Args "$env:vsver build $env:linkmode $env:configuration $env:platform samples tests msbuild env $verbosity $logger";
        gc cout; gc cerr;
        Write-Host -ForegroundColor Yellow '>>> current directory is '  $(get-location).Path;
      }

      if ($env:builder -eq "cmake")
      {
        mkdir cmake-build | out-null;pushd cmake-build;
        if ($env:platform -eq "Win32")
        {
            $openssl = $env:OPENSSL32
        }
        if ($env:platform -eq "x64")
        {
            $openssl = $env:OPENSSL64
        }
        if ($env:vsver -eq "140")
        {
            $generator = '"Visual Studio 14 2015"'
        }
        if ($env:vsver -eq "150")
        {
            $generator = '"Visual Studio 15 2017"'
        }
        $defs = "--config Debug"
        $defs+=" -G" + $generator;
        $defs+=" -DCMAKE_BUILD_TYPE=Debug";
        $defs+=" -DPOCO_ENABLE_PDF=OFF";
        $defs+=" -DPOCO_ENABLE_NETSSL=ON";
        $defs+=" -DPOCO_ENABLE_NETSSL_WIN=ON";
        $defs+=" -DPOCO_ENABLE_SQL_MYSQL=OFF";
        $defs+=" -DPOCO_ENABLE_REDIS=OFF";
        $defs+=" -DPOCO_ENABLE_SAMPLES=ON";
        $defs+=" -DPOCO_ENABLE_TESTS=ON";
        $defs+=" ..";
        Write-Host -ForegroundColor Yellow cmake $defs
        $process = Start-Process -PassThru -nnw -Wait -FilePath "cmake" -RSO cout -RSE cerr -Args $defs;
        gc cout; gc cerr;
        try {
          $ErrorActionPreference = 'Continue';
          Write-Host -ForegroundColor Yellow cmake `-`-build .
          cmake `-`-build .
        } catch {
          Write-Warning "Oops: $_"
        }
        popd
        Write-Host -ForegroundColor Yellow '>>> current directory is '  $(get-location).Path;
        $ErrorActionPreference = 'Stop';
      }


before_test:
- ps: |
      $line='-------------------------------------------------------------------------------------';
      $CPPUNIT_IGNORE='';
      $CPPUNIT_IGNORE+='class CppUnit::TestCaller<class NTPClientTest>.testTimeSync,';
      $CPPUNIT_IGNORE+='class CppUnit::TestCaller<class GlobTest>.testGlob,';
      $CPPUNIT_IGNORE+='class CppUnit::TestCaller<class RawSocketTest>.testEchoIPv4,';
      $CPPUNIT_IGNORE+='class CppUnit::TestCaller<class RawSocketTest>.testSendToReceiveFromIPv4,';
      $CPPUNIT_IGNORE+='class CppUnit::TestCaller<class ICMPClientTest>.testPing,';
      $CPPUNIT_IGNORE+='class CppUnit::TestCaller<class ICMPClientTest>.testBigPing,';
      $CPPUNIT_IGNORE+='class CppUnit::TestCaller<class HTTPSClientSessionTest>.testProxy,';
      $CPPUNIT_IGNORE+='class CppUnit::TestCaller<class HTTPSStreamFactoryTest>.testProxy,';
      $CPPUNIT_IGNORE+='class CppUnit::TestCaller<class TCPServerTest>.testReuseSocket,';
      $CPPUNIT_IGNORE+='class CppUnit::TestCaller<class HTTPSClientSessionTest>.testInterop,';
      $CPPUNIT_IGNORE+='class CppUnit::TestCaller<class TimerTest>.testTimer,';
      $CPPUNIT_IGNORE+='class CppUnit::TestCaller<class PathTest>.testFind,';
      
      set-item -force -path "ENV:CPPUNIT_IGNORE"  -value $CPPUNIT_IGNORE
      Write-Host -ForegroundColor Yellow 'CPPUNIT_IGNORE'
      Write-Host -ForegroundColor Yellow $line;
      foreach($t in $CPPUNIT_IGNORE.split(",")) { Write-Host -ForegroundColor Yellow $t.trim() }
      Write-Host -ForegroundColor Yellow $line;


after_test:


test_script:
  - ps: |
      $runs=0;$fails=0;$failedTests='';$status=0;$tab="`t";
      $line='-------------------------------------------------------------------------------------';
      if ($env:configuration -eq "release")
      {
        if ($env:builder -eq "cygwin")
        {
          $global:LastExitCode=0;
          if ($env:platform -eq "Win32")
          {
            $cmd = 'C:\cygwin\usr\sbin\cygserver.exe "&"';iex "& $cmd"
          }
          if ($env:platform -eq "x64")
          {
            $cmd = 'C:\cygwin64\usr\sbin\cygserver.exe "&"';iex "& $cmd"
          }
          $cmd = 'bash.exe -c "appveyor/Cygwin/runtests.sh"';iex "& $cmd";
          Write-Host -ForegroundColor Yellow $cmd ': LastExitCode=' $lastExitCode;
        }
        if ($env:builder -eq "msbuild" -and $env:linkmode -eq "shared")
        {
          $suffix = '';
          if ($env:platform -eq "Win32")
          {
            $env:PATH = "$env:POCO_BASE\bin;" + $env:PATH;$suffix = '';
            $excluded   = @('Redis', 'PDF')
          }
          if ($env:platform -eq "x64")
          {
            $env:PATH = "$env:POCO_BASE\bin64;" + $env:PATH;$suffix = 64;
            $excluded   = @('Redis', 'PDF')
          }

          Write-Host -ForegroundColor Yellow '>>> current directory is '  $(get-location).Path;

          $components = gc $env:poco_base\components;
          Write-Host components;
          Write-Host -ForegroundColor Yellow $line;
          $components;
          Write-Host -ForegroundColor Yellow $line;


          Write-Host excluded;
          Write-Host -ForegroundColor Yellow $line;
          $excluded
          Write-Host -ForegroundColor Yellow $line;

          foreach ($component in $components) {
            if ($excluded -notcontains $component) {
              $path = "$env:poco_base\" + $component + "\testsuite\bin$suffix\TestSuite.exe";

              if (Test-Path -Path $path) {
                $runs += 1;
                Add-AppveyorTest -Framework 'CppUnit' -Name $component -Outcome  'Running'

                Write-Host -ForegroundColor Yellow $line;
                Write-Host -ForegroundColor Yellow '|' $env:APPVEYOR_BUILD_VERSION $env:vs$vsver $env:Platform $env:Configuration $env:linkmode '|' $tab $tab $component;
                Write-Host -ForegroundColor Yellow $line;

                $started = Get-Date
                $process = Start-Process -PassThru -nnw -Wait -FilePath "$path" -Args "-all" -RSO cout -RSE cerr;
                $ended   = Get-Date
                $millisec = ($ended - $started).totalmilliseconds

                gc cout; gc cerr;

                if ($process.ExitCode -gt 0) {
                  $fails += 1;$failedTests += $component + ', ';
                  Add-AppveyorTest -Framework 'CppUnit' -Name $component -Outcome  'Failed' -Duration $millisec
                } else {
                  Add-AppveyorTest -Framework 'CppUnit' -Name $component -Outcome  'Passed' -Duration $millisec
                }
              } else {
                 Add-AppveyorTest -Framework 'CppUnit' -Name $component -Outcome   'NotFound'
              }
            } else {
              Add-AppveyorTest -Framework 'CppUnit' -Name $component -Outcome  'Skipped'
            }
          }
        }
        if ($env:builder -eq "cmake")
        {
          pushd cmake-build;
          Write-Host -ForegroundColor Yellow $line;
          ctest --config RelWithDebInfo -N
          Write-Host -ForegroundColor Yellow $line;

          Write-Host -ForegroundColor Yellow 'ctest -C Debug -VV -E SQL*'
          ctest -C Debug -VV -E SQL*
          popd
        }
        Write-Host $runs' runs, ' $fails' fails'
        if ($fails -gt 0)
        {
            Write-Host 'Failed: ' $failedTests
            $host.SetShouldExit($fails);
        } else
        {
            $host.SetShouldExit(0);
        }
      }

on_success:
  - echo success

on_failure:
  - echo failure

on_finish:
  - echo finish

notifications:
  - provider: Email
    on_build_success: false
    on_build_failure: false
    on_build_status_changed: false

  - provider: Slack
    incoming_webhook: https://hooks.slack.com/services/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
    auth_token:
      secure: Xsss/K3VV9wZI9Ffwvafa67kyohNA437xJ3WA9fVI4w=
    channel: appveyor
    on_build_success: false
    on_build_failure: true
    on_build_status_changed: true

<|MERGE_RESOLUTION|>--- conflicted
+++ resolved
@@ -14,15 +14,9 @@
     - /.*ndroid.*/
     - /.*NDROID.*/
 
-
 skip_commits:
-<<<<<<< HEAD
   message: /.*Merge.*/
   
-=======
-  message: /.*Merge.*/ 
->>>>>>> e1ea7030
-
 hosts:
   localhost: 127.0.0.1
   db.server.com: 127.0.0.2
