--- conflicted
+++ resolved
@@ -2,174 +2,6 @@
 <Project ToolsVersion="4.0" xmlns="http://schemas.microsoft.com/developer/msbuild/2003">
   <ItemGroup>
     <Filter Include="NetCore">
-<<<<<<< HEAD
-      <UniqueIdentifier>{c3da007f-3647-44b6-ae1a-6d06619a9d94}</UniqueIdentifier>
-    </Filter>
-    <Filter Include="NetCore\Header Files">
-      <UniqueIdentifier>{5ceccddc-d7ff-43ff-b88c-0ebcf67c1aed}</UniqueIdentifier>
-    </Filter>
-    <Filter Include="NetCore\Source Files">
-      <UniqueIdentifier>{b507eab2-b122-4b71-8458-d6a1b9c8ec8e}</UniqueIdentifier>
-    </Filter>
-    <Filter Include="_Suite">
-      <UniqueIdentifier>{876197d7-29ae-488f-a4b8-c7da20fa1ae9}</UniqueIdentifier>
-    </Filter>
-    <Filter Include="_Suite\Header Files">
-      <UniqueIdentifier>{0c23f303-5064-4edc-8fd1-b5a30f16b6b0}</UniqueIdentifier>
-    </Filter>
-    <Filter Include="_Suite\Source Files">
-      <UniqueIdentifier>{432883fb-ede3-4fdc-a8c4-6d5a7214c935}</UniqueIdentifier>
-    </Filter>
-    <Filter Include="_Driver">
-      <UniqueIdentifier>{dae95f04-da91-483f-9ab7-f3509bff3008}</UniqueIdentifier>
-    </Filter>
-    <Filter Include="_Driver\Source Files">
-      <UniqueIdentifier>{663c44f1-da87-4e69-b978-581b334bd5cc}</UniqueIdentifier>
-    </Filter>
-    <Filter Include="Sockets">
-      <UniqueIdentifier>{bbd95f77-7bae-4f06-be95-8d84bcbb3a2e}</UniqueIdentifier>
-    </Filter>
-    <Filter Include="Sockets\Header Files">
-      <UniqueIdentifier>{db939671-ca30-40e4-a653-9b416bda1d0c}</UniqueIdentifier>
-    </Filter>
-    <Filter Include="Sockets\Source Files">
-      <UniqueIdentifier>{95f7253a-45bb-43b7-afb0-6d9881afee86}</UniqueIdentifier>
-    </Filter>
-    <Filter Include="Messages">
-      <UniqueIdentifier>{919d93d3-df4c-453f-8e1c-dba21a6bd447}</UniqueIdentifier>
-    </Filter>
-    <Filter Include="Messages\Header Files">
-      <UniqueIdentifier>{a6623e3a-97d8-4d47-9f98-5987fbc07b7a}</UniqueIdentifier>
-    </Filter>
-    <Filter Include="Messages\Source Files">
-      <UniqueIdentifier>{66aaa59f-f44c-4b05-9212-928d34a2a1eb}</UniqueIdentifier>
-    </Filter>
-    <Filter Include="HTTP">
-      <UniqueIdentifier>{29e4c8a5-fea7-4256-ac78-a8ab1b06fdbd}</UniqueIdentifier>
-    </Filter>
-    <Filter Include="HTTP\Header Files">
-      <UniqueIdentifier>{335558ff-2510-42be-946c-74489dde4e84}</UniqueIdentifier>
-    </Filter>
-    <Filter Include="HTTP\Source Files">
-      <UniqueIdentifier>{55185707-f41b-4f22-9976-b0a5094f73b8}</UniqueIdentifier>
-    </Filter>
-    <Filter Include="TCPServer">
-      <UniqueIdentifier>{c215723a-1be5-4a9f-8be9-0fc5bd350e60}</UniqueIdentifier>
-    </Filter>
-    <Filter Include="TCPServer\Header Files">
-      <UniqueIdentifier>{57276c54-0ed4-4b69-8bd2-0d9e09f16a53}</UniqueIdentifier>
-    </Filter>
-    <Filter Include="TCPServer\Source Files">
-      <UniqueIdentifier>{bc93aaab-5996-43e1-8fb7-51c10980c40a}</UniqueIdentifier>
-    </Filter>
-    <Filter Include="HTTPServer">
-      <UniqueIdentifier>{8bda4d4c-acbf-4df6-85af-fdf96b42f666}</UniqueIdentifier>
-    </Filter>
-    <Filter Include="HTTPServer\Header Files">
-      <UniqueIdentifier>{87abd2e1-16a4-473a-86d3-c4d4a45bb700}</UniqueIdentifier>
-    </Filter>
-    <Filter Include="HTTPServer\Source Files">
-      <UniqueIdentifier>{04d3fec7-9f89-486e-8960-91ca255b454d}</UniqueIdentifier>
-    </Filter>
-    <Filter Include="HTML">
-      <UniqueIdentifier>{5f6f6c66-b43a-4cf1-a7e1-cbccac37447d}</UniqueIdentifier>
-    </Filter>
-    <Filter Include="HTML\Header Files">
-      <UniqueIdentifier>{a335009b-f697-403f-8bd4-54831deb0136}</UniqueIdentifier>
-    </Filter>
-    <Filter Include="HTML\Source Files">
-      <UniqueIdentifier>{5be21b1e-d5eb-4e9b-9475-910c1205df36}</UniqueIdentifier>
-    </Filter>
-    <Filter Include="HTTPClient">
-      <UniqueIdentifier>{89f1dcc8-d60d-4f10-a7aa-74470b4495f7}</UniqueIdentifier>
-    </Filter>
-    <Filter Include="HTTPClient\Header Files">
-      <UniqueIdentifier>{ce54aa28-b76e-4829-81f4-ba5e7cc9125a}</UniqueIdentifier>
-    </Filter>
-    <Filter Include="HTTPClient\Source Files">
-      <UniqueIdentifier>{de25de34-19b8-426c-9c81-c36f72869ed7}</UniqueIdentifier>
-    </Filter>
-    <Filter Include="FTPClient">
-      <UniqueIdentifier>{243a749d-0a2a-4530-87c9-50a662a9d247}</UniqueIdentifier>
-    </Filter>
-    <Filter Include="FTPClient\Header Files">
-      <UniqueIdentifier>{49d30b33-6fb8-4d5e-bd01-4deed6854c06}</UniqueIdentifier>
-    </Filter>
-    <Filter Include="FTPClient\Source Files">
-      <UniqueIdentifier>{d0e555c9-cb7c-4d61-a91e-d7c5fb84be0a}</UniqueIdentifier>
-    </Filter>
-    <Filter Include="Reactor">
-      <UniqueIdentifier>{2a298e0d-b9b7-431b-9ce3-7515bbddf6b3}</UniqueIdentifier>
-    </Filter>
-    <Filter Include="Reactor\Header Files">
-      <UniqueIdentifier>{bc8fff5b-d123-49de-8285-178ecc9f5500}</UniqueIdentifier>
-    </Filter>
-    <Filter Include="Reactor\Source Files">
-      <UniqueIdentifier>{ec423ccd-028e-4266-a20f-bdaf1840f683}</UniqueIdentifier>
-    </Filter>
-    <Filter Include="Mail">
-      <UniqueIdentifier>{64bd6c6f-ee05-42c8-8ff8-eed9458fe4cd}</UniqueIdentifier>
-    </Filter>
-    <Filter Include="Mail\Header Files">
-      <UniqueIdentifier>{94e72977-9a4a-40d7-83dc-8c64a3155947}</UniqueIdentifier>
-    </Filter>
-    <Filter Include="Mail\Source Files">
-      <UniqueIdentifier>{ec1f47de-d273-491a-a08e-1e821bca1ae4}</UniqueIdentifier>
-    </Filter>
-    <Filter Include="ICMP">
-      <UniqueIdentifier>{4ae431a2-c564-4c31-9ae7-08274e11725e}</UniqueIdentifier>
-    </Filter>
-    <Filter Include="ICMP\Header Files">
-      <UniqueIdentifier>{f137ac95-6c44-4cb4-89ea-8fd20ac49a69}</UniqueIdentifier>
-    </Filter>
-    <Filter Include="ICMP\Source Files">
-      <UniqueIdentifier>{bef541c3-8979-49a8-ba1f-de7a0790548b}</UniqueIdentifier>
-    </Filter>
-    <Filter Include="NTP">
-      <UniqueIdentifier>{658fefa7-ac27-4f17-b2ed-a4d7d25d836f}</UniqueIdentifier>
-    </Filter>
-    <Filter Include="NTP\Header Files">
-      <UniqueIdentifier>{2a47455b-16cc-4376-9bf8-06e2d2d21ae6}</UniqueIdentifier>
-    </Filter>
-    <Filter Include="NTP\Source Files">
-      <UniqueIdentifier>{6337eea5-1cc9-4b28-9441-daae38fb06b3}</UniqueIdentifier>
-    </Filter>
-    <Filter Include="Logging">
-      <UniqueIdentifier>{22ecc376-a3f9-49c1-949b-6f521c1bb783}</UniqueIdentifier>
-    </Filter>
-    <Filter Include="Logging\Header Files">
-      <UniqueIdentifier>{577c5537-62a7-4927-bb1a-87de9873f4cc}</UniqueIdentifier>
-    </Filter>
-    <Filter Include="Logging\Source Files">
-      <UniqueIdentifier>{50af802b-f964-4133-b1e3-e073c500731b}</UniqueIdentifier>
-    </Filter>
-    <Filter Include="WebSocket">
-      <UniqueIdentifier>{74596245-9446-4396-9f8e-3f745ab6d1be}</UniqueIdentifier>
-    </Filter>
-    <Filter Include="WebSocket\Header Files">
-      <UniqueIdentifier>{0a119307-7f32-4c11-901a-14874f010692}</UniqueIdentifier>
-    </Filter>
-    <Filter Include="WebSocket\Source Files">
-      <UniqueIdentifier>{40781e7e-3e99-4e48-9787-57a259f90fc6}</UniqueIdentifier>
-    </Filter>
-    <Filter Include="OAuth">
-      <UniqueIdentifier>{2e521264-7360-4b77-b759-3e4c92a06ed3}</UniqueIdentifier>
-    </Filter>
-    <Filter Include="OAuth\Header Files">
-      <UniqueIdentifier>{d6aa70fb-1e31-4dd5-a31e-cceffd02b42e}</UniqueIdentifier>
-    </Filter>
-    <Filter Include="OAuth\Source Files">
-      <UniqueIdentifier>{321233dc-6662-458e-8129-86a975a5ae95}</UniqueIdentifier>
-    </Filter>
-    <Filter Include="UDP">
-      <UniqueIdentifier>{30971373-3310-4dc2-b5fc-96e30ad46217}</UniqueIdentifier>
-    </Filter>
-    <Filter Include="UDP\Source Files">
-      <UniqueIdentifier>{7a529d2e-e351-4cf0-990b-49cc6ef6425b}</UniqueIdentifier>
-    </Filter>
-    <Filter Include="UDP\Header Files">
-      <UniqueIdentifier>{75ad614e-b7b9-4dd1-800f-9d3ab9623c2b}</UniqueIdentifier>
-=======
       <UniqueIdentifier>{17d19d82-f18d-4df4-af68-8610e7dc0f35}</UniqueIdentifier>
     </Filter>
     <Filter Include="NetCore\Header Files">
@@ -327,7 +159,6 @@
     </Filter>
     <Filter Include="OAuth\Source Files">
       <UniqueIdentifier>{51e0fb1e-a0c7-4a04-a4b9-9b211389eaf1}</UniqueIdentifier>
->>>>>>> 31b77f22
     </Filter>
   </ItemGroup>
   <ItemGroup>
