--- conflicted
+++ resolved
@@ -41,7 +41,6 @@
 #include "CppUnit/TestCase.h"
 
 
-
 class HTTPCookieTest: public CppUnit::TestCase
 {
 public:
@@ -51,13 +50,9 @@
 	void testCookie();
 	void testEscape();
 	void testUnescape();
-<<<<<<< HEAD
-	void testExpiry();
-	void testCookieExpiry(Poco::DateTime expiryTime);
-=======
 	void testExpiryFuture();
 	void testExpiryPast();
->>>>>>> 8961c4c0
+	void testCookieExpiry(Poco::DateTime expiryTime);
 
 	void setUp();
 	void tearDown();
