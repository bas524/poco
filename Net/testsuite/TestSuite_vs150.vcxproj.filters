﻿<?xml version="1.0" encoding="utf-8"?>
<Project ToolsVersion="4.0" xmlns="http://schemas.microsoft.com/developer/msbuild/2003">
  <ItemGroup>
    <Filter Include="NetCore">
<<<<<<< HEAD
      <UniqueIdentifier>{0c3e8496-d848-44e4-8884-d72305d11257}</UniqueIdentifier>
    </Filter>
    <Filter Include="NetCore\Header Files">
      <UniqueIdentifier>{0a565ac8-1d1c-4ef6-b90b-98738d674a47}</UniqueIdentifier>
    </Filter>
    <Filter Include="NetCore\Source Files">
      <UniqueIdentifier>{61aded61-a850-4d48-922c-50f2eced61a7}</UniqueIdentifier>
    </Filter>
    <Filter Include="_Suite">
      <UniqueIdentifier>{4c33c1a3-745a-446b-930d-1085ebe9b4ee}</UniqueIdentifier>
    </Filter>
    <Filter Include="_Suite\Header Files">
      <UniqueIdentifier>{80f72c78-d9c1-4723-a800-ff3314793bf2}</UniqueIdentifier>
    </Filter>
    <Filter Include="_Suite\Source Files">
      <UniqueIdentifier>{a542fa4d-58bc-4b86-a773-fb7f802b42a5}</UniqueIdentifier>
    </Filter>
    <Filter Include="_Driver">
      <UniqueIdentifier>{2de73527-40ef-47f1-807b-83e8fcd760f4}</UniqueIdentifier>
    </Filter>
    <Filter Include="_Driver\Source Files">
      <UniqueIdentifier>{024196a6-914b-4e4e-992c-04d461d96f28}</UniqueIdentifier>
    </Filter>
    <Filter Include="Sockets">
      <UniqueIdentifier>{f19eda08-aa2f-407f-83bf-8cf3766b4385}</UniqueIdentifier>
    </Filter>
    <Filter Include="Sockets\Header Files">
      <UniqueIdentifier>{fc200d90-1622-40f6-802b-f4e9d53a0d3c}</UniqueIdentifier>
    </Filter>
    <Filter Include="Sockets\Source Files">
      <UniqueIdentifier>{01c3c5e6-ea3f-4acc-bdbc-d902d0c811bb}</UniqueIdentifier>
    </Filter>
    <Filter Include="Messages">
      <UniqueIdentifier>{2d3c7f5b-fe27-4e31-a68b-4a9b30fd11ba}</UniqueIdentifier>
    </Filter>
    <Filter Include="Messages\Header Files">
      <UniqueIdentifier>{f3456ddc-d2d8-44e8-b50c-44e7c0742c53}</UniqueIdentifier>
    </Filter>
    <Filter Include="Messages\Source Files">
      <UniqueIdentifier>{27e4c130-1359-46a5-b673-4afe18505c8d}</UniqueIdentifier>
    </Filter>
    <Filter Include="HTTP">
      <UniqueIdentifier>{d35a52b4-3a0f-4d21-be65-c4bf970bdd2f}</UniqueIdentifier>
    </Filter>
    <Filter Include="HTTP\Header Files">
      <UniqueIdentifier>{bf92d8eb-674a-4cfa-8fc0-f13d27c7747a}</UniqueIdentifier>
    </Filter>
    <Filter Include="HTTP\Source Files">
      <UniqueIdentifier>{20ef00b9-fbc0-4468-bed4-a73b7c7509fe}</UniqueIdentifier>
    </Filter>
    <Filter Include="TCPServer">
      <UniqueIdentifier>{d3bafd60-d0ba-489f-8b95-1282771f2ec9}</UniqueIdentifier>
    </Filter>
    <Filter Include="TCPServer\Header Files">
      <UniqueIdentifier>{0b9763ed-d546-4401-b1ef-b98341236f88}</UniqueIdentifier>
    </Filter>
    <Filter Include="TCPServer\Source Files">
      <UniqueIdentifier>{0aa2c14a-02a3-4f07-8c3d-47dfff5f15f9}</UniqueIdentifier>
    </Filter>
    <Filter Include="HTTPServer">
      <UniqueIdentifier>{2aa674ca-d8b7-4b68-ae69-c50ac5eff8db}</UniqueIdentifier>
    </Filter>
    <Filter Include="HTTPServer\Header Files">
      <UniqueIdentifier>{a686b11b-cb46-41b7-a1b9-da8b7f596245}</UniqueIdentifier>
    </Filter>
    <Filter Include="HTTPServer\Source Files">
      <UniqueIdentifier>{f4765d3b-21fc-411a-aaed-89949dc77727}</UniqueIdentifier>
    </Filter>
    <Filter Include="HTML">
      <UniqueIdentifier>{575eeb45-3198-4bdb-aae1-bc46eea258b9}</UniqueIdentifier>
    </Filter>
    <Filter Include="HTML\Header Files">
      <UniqueIdentifier>{5ad5a8ae-3f08-4a56-a011-2a7080e42ce0}</UniqueIdentifier>
    </Filter>
    <Filter Include="HTML\Source Files">
      <UniqueIdentifier>{0a169934-3f7f-4867-a2ba-9469fa13a85c}</UniqueIdentifier>
    </Filter>
    <Filter Include="HTTPClient">
      <UniqueIdentifier>{bb9a506e-3a57-46ff-9862-381b68f4266b}</UniqueIdentifier>
    </Filter>
    <Filter Include="HTTPClient\Header Files">
      <UniqueIdentifier>{e1209f30-d93c-472c-af82-a06133f5ec18}</UniqueIdentifier>
    </Filter>
    <Filter Include="HTTPClient\Source Files">
      <UniqueIdentifier>{af6007d8-c867-4353-94dc-9167b1a12c07}</UniqueIdentifier>
    </Filter>
    <Filter Include="FTPClient">
      <UniqueIdentifier>{e8f81ee4-5522-4023-a2fe-43b59ced59d1}</UniqueIdentifier>
    </Filter>
    <Filter Include="FTPClient\Header Files">
      <UniqueIdentifier>{43bbc4b9-38eb-4344-8873-c4450560e938}</UniqueIdentifier>
    </Filter>
    <Filter Include="FTPClient\Source Files">
      <UniqueIdentifier>{22395d40-d53d-4626-9c41-94839eec9e47}</UniqueIdentifier>
    </Filter>
    <Filter Include="Reactor">
      <UniqueIdentifier>{8eff3129-e5cd-4f41-9789-8a96925f9bfd}</UniqueIdentifier>
    </Filter>
    <Filter Include="Reactor\Header Files">
      <UniqueIdentifier>{23445544-e1d3-4e9c-b63b-6c1f4bd1b12e}</UniqueIdentifier>
    </Filter>
    <Filter Include="Reactor\Source Files">
      <UniqueIdentifier>{b928c860-ba6e-4913-8c69-f132f74de294}</UniqueIdentifier>
    </Filter>
    <Filter Include="Mail">
      <UniqueIdentifier>{a7ecab35-aab2-4980-aa0e-6153193a4247}</UniqueIdentifier>
    </Filter>
    <Filter Include="Mail\Header Files">
      <UniqueIdentifier>{9824baa6-570f-417e-a8c1-1730414f7c74}</UniqueIdentifier>
    </Filter>
    <Filter Include="Mail\Source Files">
      <UniqueIdentifier>{ad9a4770-a3bc-4ebd-8f23-6d511cfbc642}</UniqueIdentifier>
    </Filter>
    <Filter Include="ICMP">
      <UniqueIdentifier>{6072a84d-5087-4dff-98c3-2892681f540a}</UniqueIdentifier>
    </Filter>
    <Filter Include="ICMP\Header Files">
      <UniqueIdentifier>{3e9b9fdb-27b2-4739-a614-867f551268dc}</UniqueIdentifier>
    </Filter>
    <Filter Include="ICMP\Source Files">
      <UniqueIdentifier>{9d38e59e-1c69-4b5e-9637-f09afb4e4176}</UniqueIdentifier>
    </Filter>
    <Filter Include="NTP">
      <UniqueIdentifier>{080d64dc-e4d1-437b-bf4d-6ce4e58ad8a8}</UniqueIdentifier>
    </Filter>
    <Filter Include="NTP\Header Files">
      <UniqueIdentifier>{83183226-cd1e-4a8a-83f4-761dd444a184}</UniqueIdentifier>
    </Filter>
    <Filter Include="NTP\Source Files">
      <UniqueIdentifier>{7450ce07-f2d8-4cfe-b3aa-24b054c7d592}</UniqueIdentifier>
    </Filter>
    <Filter Include="Logging">
      <UniqueIdentifier>{6c620217-582d-4218-82ff-901c206701ed}</UniqueIdentifier>
    </Filter>
    <Filter Include="Logging\Header Files">
      <UniqueIdentifier>{5929e4cf-1a56-42d1-a88d-7c510aa2c11f}</UniqueIdentifier>
    </Filter>
    <Filter Include="Logging\Source Files">
      <UniqueIdentifier>{e7fecfd3-0ee3-483a-a967-7beed4452fc2}</UniqueIdentifier>
    </Filter>
    <Filter Include="WebSocket">
      <UniqueIdentifier>{7f8e2499-b879-4481-8146-cd7352316579}</UniqueIdentifier>
    </Filter>
    <Filter Include="WebSocket\Header Files">
      <UniqueIdentifier>{b93b4720-cc93-4c32-839a-fcc647f8f071}</UniqueIdentifier>
    </Filter>
    <Filter Include="WebSocket\Source Files">
      <UniqueIdentifier>{596c886d-d83f-4495-ae61-ee47b21e830a}</UniqueIdentifier>
    </Filter>
    <Filter Include="OAuth">
      <UniqueIdentifier>{b0a8587b-20f7-4a19-af19-98050ef00518}</UniqueIdentifier>
    </Filter>
    <Filter Include="OAuth\Header Files">
      <UniqueIdentifier>{05dc658f-5b5b-4144-8889-1448057f4194}</UniqueIdentifier>
    </Filter>
    <Filter Include="OAuth\Source Files">
      <UniqueIdentifier>{891b8b5b-979b-4a49-8e3f-77fa5dac04da}</UniqueIdentifier>
    </Filter>
    <Filter Include="UDP">
      <UniqueIdentifier>{e245741b-7721-495c-b0f4-7c430470b6b5}</UniqueIdentifier>
    </Filter>
    <Filter Include="UDP\Source Files">
      <UniqueIdentifier>{4f394122-db1d-4ee5-bf07-281f9870e4db}</UniqueIdentifier>
    </Filter>
    <Filter Include="UDP\Header Files">
      <UniqueIdentifier>{fa25e8a0-11e2-47f0-a09e-f5f501f1b091}</UniqueIdentifier>
=======
      <UniqueIdentifier>{f5f52563-0689-4559-abf9-ee17955486b0}</UniqueIdentifier>
    </Filter>
    <Filter Include="NetCore\Header Files">
      <UniqueIdentifier>{e0428899-7665-425b-b54e-8326fcb75e70}</UniqueIdentifier>
    </Filter>
    <Filter Include="NetCore\Source Files">
      <UniqueIdentifier>{15ce5ea4-4a8b-4bfd-ae0f-99d131cfb2bb}</UniqueIdentifier>
    </Filter>
    <Filter Include="_Suite">
      <UniqueIdentifier>{285a2602-191a-48e6-9f57-0c5ff273aa07}</UniqueIdentifier>
    </Filter>
    <Filter Include="_Suite\Header Files">
      <UniqueIdentifier>{b729daa2-b353-42ee-85eb-e14eae58e412}</UniqueIdentifier>
    </Filter>
    <Filter Include="_Suite\Source Files">
      <UniqueIdentifier>{501ff44d-ca61-4041-a26f-d9d4236e5a67}</UniqueIdentifier>
    </Filter>
    <Filter Include="_Driver">
      <UniqueIdentifier>{8ea60b1e-5994-4d44-a172-23c71338aac9}</UniqueIdentifier>
    </Filter>
    <Filter Include="_Driver\Source Files">
      <UniqueIdentifier>{3bb853c2-ca7d-456f-9db6-05ba8e5fc187}</UniqueIdentifier>
    </Filter>
    <Filter Include="Sockets">
      <UniqueIdentifier>{92061400-8ca6-4416-9e9c-fe7a7b6f0f7e}</UniqueIdentifier>
    </Filter>
    <Filter Include="Sockets\Header Files">
      <UniqueIdentifier>{fa590bfd-d84b-47ff-b92f-dba0c2a531b7}</UniqueIdentifier>
    </Filter>
    <Filter Include="Sockets\Source Files">
      <UniqueIdentifier>{27c5499f-8ba9-416a-bd76-c3728eaff60e}</UniqueIdentifier>
    </Filter>
    <Filter Include="Messages">
      <UniqueIdentifier>{e5153ecb-c8cb-48d6-8857-07cea65181c8}</UniqueIdentifier>
    </Filter>
    <Filter Include="Messages\Header Files">
      <UniqueIdentifier>{a774616e-390d-4033-8116-a82b14d67994}</UniqueIdentifier>
    </Filter>
    <Filter Include="Messages\Source Files">
      <UniqueIdentifier>{6d29f822-53a1-410c-86de-515c4a25d797}</UniqueIdentifier>
    </Filter>
    <Filter Include="HTTP">
      <UniqueIdentifier>{c3d6fc64-212b-40eb-a132-3e31925ea004}</UniqueIdentifier>
    </Filter>
    <Filter Include="HTTP\Header Files">
      <UniqueIdentifier>{7c338c7b-791d-4461-9530-4cc2061a39e1}</UniqueIdentifier>
    </Filter>
    <Filter Include="HTTP\Source Files">
      <UniqueIdentifier>{a351b68b-8a33-49b9-af46-462bfb0124b3}</UniqueIdentifier>
    </Filter>
    <Filter Include="TCPServer">
      <UniqueIdentifier>{90b645bc-b505-4401-a62b-f67549ad6e1c}</UniqueIdentifier>
    </Filter>
    <Filter Include="TCPServer\Header Files">
      <UniqueIdentifier>{5ef80809-7028-4aaf-babd-720a0bc3f594}</UniqueIdentifier>
    </Filter>
    <Filter Include="TCPServer\Source Files">
      <UniqueIdentifier>{301e44ba-b298-46ae-bf92-8bfd18bdd8d4}</UniqueIdentifier>
    </Filter>
    <Filter Include="HTTPServer">
      <UniqueIdentifier>{dbd4ff3f-85b5-4b6b-8969-0c4b1d2ec789}</UniqueIdentifier>
    </Filter>
    <Filter Include="HTTPServer\Header Files">
      <UniqueIdentifier>{b8e36dff-8331-4caa-9092-d1082a73603e}</UniqueIdentifier>
    </Filter>
    <Filter Include="HTTPServer\Source Files">
      <UniqueIdentifier>{0da8005a-69b5-4662-9171-5645f9fa8870}</UniqueIdentifier>
    </Filter>
    <Filter Include="HTML">
      <UniqueIdentifier>{c1a9a98e-ed13-4750-bbb6-90fb62fdeed4}</UniqueIdentifier>
    </Filter>
    <Filter Include="HTML\Header Files">
      <UniqueIdentifier>{68e3f680-d3c5-4062-809f-1542a225a98c}</UniqueIdentifier>
    </Filter>
    <Filter Include="HTML\Source Files">
      <UniqueIdentifier>{e22f5d52-a767-44b8-b0eb-1a3be95cd1f0}</UniqueIdentifier>
    </Filter>
    <Filter Include="HTTPClient">
      <UniqueIdentifier>{8c2e5559-7211-4496-9122-eea3f65d98a2}</UniqueIdentifier>
    </Filter>
    <Filter Include="HTTPClient\Header Files">
      <UniqueIdentifier>{1a34eaf2-797a-4632-a18c-644ff5be2a0c}</UniqueIdentifier>
    </Filter>
    <Filter Include="HTTPClient\Source Files">
      <UniqueIdentifier>{20f75e68-8812-4282-8ef3-e405815bcec4}</UniqueIdentifier>
    </Filter>
    <Filter Include="FTPClient">
      <UniqueIdentifier>{72e5a8d1-730f-4fe1-bf92-dae5290c331f}</UniqueIdentifier>
    </Filter>
    <Filter Include="FTPClient\Header Files">
      <UniqueIdentifier>{f827d0c6-197e-49e7-9aac-75a419ab046d}</UniqueIdentifier>
    </Filter>
    <Filter Include="FTPClient\Source Files">
      <UniqueIdentifier>{516bf8a8-1b18-4ef6-b0fc-ed74362654e7}</UniqueIdentifier>
    </Filter>
    <Filter Include="Reactor">
      <UniqueIdentifier>{afb13895-6664-472d-92a4-7206dd50f2dd}</UniqueIdentifier>
    </Filter>
    <Filter Include="Reactor\Header Files">
      <UniqueIdentifier>{e8b59307-e61b-4d6d-993d-6a5d3493d72a}</UniqueIdentifier>
    </Filter>
    <Filter Include="Reactor\Source Files">
      <UniqueIdentifier>{f2b15eee-03d8-4413-a4cd-fc97e598a2ae}</UniqueIdentifier>
    </Filter>
    <Filter Include="Mail">
      <UniqueIdentifier>{35232e42-2fc8-464a-ab5a-a670e1c4725e}</UniqueIdentifier>
    </Filter>
    <Filter Include="Mail\Header Files">
      <UniqueIdentifier>{48890d3c-1aba-45a2-ab5b-51c1d3c97b9e}</UniqueIdentifier>
    </Filter>
    <Filter Include="Mail\Source Files">
      <UniqueIdentifier>{f48e717a-34aa-480d-85c0-6a4a47086870}</UniqueIdentifier>
    </Filter>
    <Filter Include="ICMP">
      <UniqueIdentifier>{bb85cd60-44c1-49d2-bcb1-12f71ff3131c}</UniqueIdentifier>
    </Filter>
    <Filter Include="ICMP\Header Files">
      <UniqueIdentifier>{6a54427f-debc-4658-af0a-36c320358dd1}</UniqueIdentifier>
    </Filter>
    <Filter Include="ICMP\Source Files">
      <UniqueIdentifier>{6982860d-f31f-408d-a5b0-cdd0e4c17502}</UniqueIdentifier>
    </Filter>
    <Filter Include="NTP">
      <UniqueIdentifier>{2795ffe3-0fc6-4830-a7ea-c87e1d08906f}</UniqueIdentifier>
    </Filter>
    <Filter Include="NTP\Header Files">
      <UniqueIdentifier>{8514d546-34a3-4161-ac54-2a7cf02c8b0e}</UniqueIdentifier>
    </Filter>
    <Filter Include="NTP\Source Files">
      <UniqueIdentifier>{a5e1bc0a-d7fe-4ea2-8992-eca2cde19d8f}</UniqueIdentifier>
    </Filter>
    <Filter Include="Logging">
      <UniqueIdentifier>{c9bade3a-30fb-448a-81bd-aea3a697eaac}</UniqueIdentifier>
    </Filter>
    <Filter Include="Logging\Header Files">
      <UniqueIdentifier>{896f918d-70a5-44a5-b049-0efe7a5f4b8a}</UniqueIdentifier>
    </Filter>
    <Filter Include="Logging\Source Files">
      <UniqueIdentifier>{679984da-c7e9-46af-9081-faf088b86dc9}</UniqueIdentifier>
    </Filter>
    <Filter Include="WebSocket">
      <UniqueIdentifier>{5f046465-ae9f-4f30-9500-dbdbab396584}</UniqueIdentifier>
    </Filter>
    <Filter Include="WebSocket\Header Files">
      <UniqueIdentifier>{111a8a89-7293-46bf-a044-a50cc2c237c6}</UniqueIdentifier>
    </Filter>
    <Filter Include="WebSocket\Source Files">
      <UniqueIdentifier>{4f21e219-9885-46f4-84e5-5efb946625ef}</UniqueIdentifier>
    </Filter>
    <Filter Include="OAuth">
      <UniqueIdentifier>{00cf840d-c633-459b-914d-393994eb5ddd}</UniqueIdentifier>
    </Filter>
    <Filter Include="OAuth\Header Files">
      <UniqueIdentifier>{dada86a8-a2b5-4278-b5c4-5a7b90ca7a48}</UniqueIdentifier>
    </Filter>
    <Filter Include="OAuth\Source Files">
      <UniqueIdentifier>{73455b96-793e-4bd7-a3b9-f85fbfe52f28}</UniqueIdentifier>
>>>>>>> 31b77f22
    </Filter>
  </ItemGroup>
  <ItemGroup>
    <ClInclude Include="src\DNSTest.h">
      <Filter>NetCore\Header Files</Filter>
    </ClInclude>
    <ClInclude Include="src\IPAddressTest.h">
      <Filter>NetCore\Header Files</Filter>
    </ClInclude>
    <ClInclude Include="src\NetCoreTestSuite.h">
      <Filter>NetCore\Header Files</Filter>
    </ClInclude>
    <ClInclude Include="src\NetworkInterfaceTest.h">
      <Filter>NetCore\Header Files</Filter>
    </ClInclude>
    <ClInclude Include="src\SocketAddressTest.h">
      <Filter>NetCore\Header Files</Filter>
    </ClInclude>
    <ClInclude Include="src\NetTestSuite.h">
      <Filter>_Suite\Header Files</Filter>
    </ClInclude>
    <ClInclude Include="src\DatagramSocketTest.h">
      <Filter>Sockets\Header Files</Filter>
    </ClInclude>
    <ClInclude Include="src\DialogServer.h">
      <Filter>Sockets\Header Files</Filter>
    </ClInclude>
    <ClInclude Include="src\DialogSocketTest.h">
      <Filter>Sockets\Header Files</Filter>
    </ClInclude>
    <ClInclude Include="src\EchoServer.h">
      <Filter>Sockets\Header Files</Filter>
    </ClInclude>
    <ClInclude Include="src\MulticastEchoServer.h">
      <Filter>Sockets\Header Files</Filter>
    </ClInclude>
    <ClInclude Include="src\MulticastSocketTest.h">
      <Filter>Sockets\Header Files</Filter>
    </ClInclude>
    <ClInclude Include="src\PollSetTest.h">
      <Filter>Sockets\Header Files</Filter>
    </ClInclude>
    <ClInclude Include="src\RawSocketTest.h">
      <Filter>Sockets\Header Files</Filter>
    </ClInclude>
    <ClInclude Include="src\SocketsTestSuite.h">
      <Filter>Sockets\Header Files</Filter>
    </ClInclude>
    <ClInclude Include="src\SocketStreamTest.h">
      <Filter>Sockets\Header Files</Filter>
    </ClInclude>
    <ClInclude Include="src\SocketTest.h">
      <Filter>Sockets\Header Files</Filter>
    </ClInclude>
    <ClInclude Include="src\UDPEchoServer.h">
      <Filter>Sockets\Header Files</Filter>
    </ClInclude>
    <ClInclude Include="src\MediaTypeTest.h">
      <Filter>Messages\Header Files</Filter>
    </ClInclude>
    <ClInclude Include="src\MessageHeaderTest.h">
      <Filter>Messages\Header Files</Filter>
    </ClInclude>
    <ClInclude Include="src\MessagesTestSuite.h">
      <Filter>Messages\Header Files</Filter>
    </ClInclude>
    <ClInclude Include="src\MultipartReaderTest.h">
      <Filter>Messages\Header Files</Filter>
    </ClInclude>
    <ClInclude Include="src\MultipartWriterTest.h">
      <Filter>Messages\Header Files</Filter>
    </ClInclude>
    <ClInclude Include="src\NameValueCollectionTest.h">
      <Filter>Messages\Header Files</Filter>
    </ClInclude>
    <ClInclude Include="src\QuotedPrintableTest.h">
      <Filter>Messages\Header Files</Filter>
    </ClInclude>
    <ClInclude Include="src\HTTPCookieTest.h">
      <Filter>HTTP\Header Files</Filter>
    </ClInclude>
    <ClInclude Include="src\HTTPCredentialsTest.h">
      <Filter>HTTP\Header Files</Filter>
    </ClInclude>
    <ClInclude Include="src\HTTPRequestTest.h">
      <Filter>HTTP\Header Files</Filter>
    </ClInclude>
    <ClInclude Include="src\HTTPResponseTest.h">
      <Filter>HTTP\Header Files</Filter>
    </ClInclude>
    <ClInclude Include="src\HTTPTestServer.h">
      <Filter>HTTP\Header Files</Filter>
    </ClInclude>
    <ClInclude Include="src\HTTPTestSuite.h">
      <Filter>HTTP\Header Files</Filter>
    </ClInclude>
    <ClInclude Include="src\TCPServerTest.h">
      <Filter>TCPServer\Header Files</Filter>
    </ClInclude>
    <ClInclude Include="src\TCPServerTestSuite.h">
      <Filter>TCPServer\Header Files</Filter>
    </ClInclude>
    <ClInclude Include="src\HTTPServerTest.h">
      <Filter>HTTPServer\Header Files</Filter>
    </ClInclude>
    <ClInclude Include="src\HTTPServerTestSuite.h">
      <Filter>HTTPServer\Header Files</Filter>
    </ClInclude>
    <ClInclude Include="src\HTMLFormTest.h">
      <Filter>HTML\Header Files</Filter>
    </ClInclude>
    <ClInclude Include="src\HTMLTestSuite.h">
      <Filter>HTML\Header Files</Filter>
    </ClInclude>
    <ClInclude Include="src\HTTPClientSessionTest.h">
      <Filter>HTTPClient\Header Files</Filter>
    </ClInclude>
    <ClInclude Include="src\HTTPClientTestSuite.h">
      <Filter>HTTPClient\Header Files</Filter>
    </ClInclude>
    <ClInclude Include="src\HTTPStreamFactoryTest.h">
      <Filter>HTTPClient\Header Files</Filter>
    </ClInclude>
    <ClInclude Include="src\FTPClientSessionTest.h">
      <Filter>FTPClient\Header Files</Filter>
    </ClInclude>
    <ClInclude Include="src\FTPClientTestSuite.h">
      <Filter>FTPClient\Header Files</Filter>
    </ClInclude>
    <ClInclude Include="src\FTPStreamFactoryTest.h">
      <Filter>FTPClient\Header Files</Filter>
    </ClInclude>
    <ClInclude Include="src\ReactorTestSuite.h">
      <Filter>Reactor\Header Files</Filter>
    </ClInclude>
    <ClInclude Include="src\SocketReactorTest.h">
      <Filter>Reactor\Header Files</Filter>
    </ClInclude>
    <ClInclude Include="src\MailMessageTest.h">
      <Filter>Mail\Header Files</Filter>
    </ClInclude>
    <ClInclude Include="src\MailStreamTest.h">
      <Filter>Mail\Header Files</Filter>
    </ClInclude>
    <ClInclude Include="src\MailTestSuite.h">
      <Filter>Mail\Header Files</Filter>
    </ClInclude>
    <ClInclude Include="src\POP3ClientSessionTest.h">
      <Filter>Mail\Header Files</Filter>
    </ClInclude>
    <ClInclude Include="src\SMTPClientSessionTest.h">
      <Filter>Mail\Header Files</Filter>
    </ClInclude>
    <ClInclude Include="src\ICMPClientTest.h">
      <Filter>ICMP\Header Files</Filter>
    </ClInclude>
    <ClInclude Include="src\ICMPClientTestSuite.h">
      <Filter>ICMP\Header Files</Filter>
    </ClInclude>
    <ClInclude Include="src\ICMPSocketTest.h">
      <Filter>ICMP\Header Files</Filter>
    </ClInclude>
    <ClInclude Include="src\NTPClientTest.h">
      <Filter>NTP\Header Files</Filter>
    </ClInclude>
    <ClInclude Include="src\NTPClientTestSuite.h">
      <Filter>NTP\Header Files</Filter>
    </ClInclude>
    <ClInclude Include="src\SyslogTest.h">
      <Filter>Logging\Header Files</Filter>
    </ClInclude>
    <ClInclude Include="src\WebSocketTest.h">
      <Filter>WebSocket\Header Files</Filter>
    </ClInclude>
    <ClInclude Include="src\WebSocketTestSuite.h">
      <Filter>WebSocket\Header Files</Filter>
    </ClInclude>
    <ClInclude Include="src\OAuth10CredentialsTest.h">
      <Filter>OAuth\Header Files</Filter>
    </ClInclude>
    <ClInclude Include="src\OAuth20CredentialsTest.h">
      <Filter>OAuth\Header Files</Filter>
    </ClInclude>
    <ClInclude Include="src\OAuthTestSuite.h">
      <Filter>OAuth\Header Files</Filter>
    </ClInclude>
    <ClInclude Include="src\UDPServerTest.h">
      <Filter>UDP\Header Files</Filter>
    </ClInclude>
    <ClInclude Include="src\UDPServerTestSuite.h">
      <Filter>UDP\Header Files</Filter>
    </ClInclude>
  </ItemGroup>
  <ItemGroup>
    <ClCompile Include="src\DNSTest.cpp">
      <Filter>NetCore\Source Files</Filter>
    </ClCompile>
    <ClCompile Include="src\IPAddressTest.cpp">
      <Filter>NetCore\Source Files</Filter>
    </ClCompile>
    <ClCompile Include="src\NetCoreTestSuite.cpp">
      <Filter>NetCore\Source Files</Filter>
    </ClCompile>
    <ClCompile Include="src\NetworkInterfaceTest.cpp">
      <Filter>NetCore\Source Files</Filter>
    </ClCompile>
    <ClCompile Include="src\SocketAddressTest.cpp">
      <Filter>NetCore\Source Files</Filter>
    </ClCompile>
    <ClCompile Include="src\NetTestSuite.cpp">
      <Filter>_Suite\Source Files</Filter>
    </ClCompile>
    <ClCompile Include="src\Driver.cpp">
      <Filter>_Driver\Source Files</Filter>
    </ClCompile>
    <ClCompile Include="src\DatagramSocketTest.cpp">
      <Filter>Sockets\Source Files</Filter>
    </ClCompile>
    <ClCompile Include="src\DialogServer.cpp">
      <Filter>Sockets\Source Files</Filter>
    </ClCompile>
    <ClCompile Include="src\DialogSocketTest.cpp">
      <Filter>Sockets\Source Files</Filter>
    </ClCompile>
    <ClCompile Include="src\EchoServer.cpp">
      <Filter>Sockets\Source Files</Filter>
    </ClCompile>
    <ClCompile Include="src\MulticastEchoServer.cpp">
      <Filter>Sockets\Source Files</Filter>
    </ClCompile>
    <ClCompile Include="src\MulticastSocketTest.cpp">
      <Filter>Sockets\Source Files</Filter>
    </ClCompile>
    <ClCompile Include="src\PollSetTest.cpp">
      <Filter>Sockets\Source Files</Filter>
    </ClCompile>
    <ClCompile Include="src\RawSocketTest.cpp">
      <Filter>Sockets\Source Files</Filter>
    </ClCompile>
    <ClCompile Include="src\SocketsTestSuite.cpp">
      <Filter>Sockets\Source Files</Filter>
    </ClCompile>
    <ClCompile Include="src\SocketStreamTest.cpp">
      <Filter>Sockets\Source Files</Filter>
    </ClCompile>
    <ClCompile Include="src\SocketTest.cpp">
      <Filter>Sockets\Source Files</Filter>
    </ClCompile>
    <ClCompile Include="src\UDPEchoServer.cpp">
      <Filter>Sockets\Source Files</Filter>
    </ClCompile>
    <ClCompile Include="src\MediaTypeTest.cpp">
      <Filter>Messages\Source Files</Filter>
    </ClCompile>
    <ClCompile Include="src\MessageHeaderTest.cpp">
      <Filter>Messages\Source Files</Filter>
    </ClCompile>
    <ClCompile Include="src\MessagesTestSuite.cpp">
      <Filter>Messages\Source Files</Filter>
    </ClCompile>
    <ClCompile Include="src\MultipartReaderTest.cpp">
      <Filter>Messages\Source Files</Filter>
    </ClCompile>
    <ClCompile Include="src\MultipartWriterTest.cpp">
      <Filter>Messages\Source Files</Filter>
    </ClCompile>
    <ClCompile Include="src\NameValueCollectionTest.cpp">
      <Filter>Messages\Source Files</Filter>
    </ClCompile>
    <ClCompile Include="src\QuotedPrintableTest.cpp">
      <Filter>Messages\Source Files</Filter>
    </ClCompile>
    <ClCompile Include="src\HTTPCookieTest.cpp">
      <Filter>HTTP\Source Files</Filter>
    </ClCompile>
    <ClCompile Include="src\HTTPCredentialsTest.cpp">
      <Filter>HTTP\Source Files</Filter>
    </ClCompile>
    <ClCompile Include="src\HTTPRequestTest.cpp">
      <Filter>HTTP\Source Files</Filter>
    </ClCompile>
    <ClCompile Include="src\HTTPResponseTest.cpp">
      <Filter>HTTP\Source Files</Filter>
    </ClCompile>
    <ClCompile Include="src\HTTPTestServer.cpp">
      <Filter>HTTP\Source Files</Filter>
    </ClCompile>
    <ClCompile Include="src\HTTPTestSuite.cpp">
      <Filter>HTTP\Source Files</Filter>
    </ClCompile>
    <ClCompile Include="src\TCPServerTest.cpp">
      <Filter>TCPServer\Source Files</Filter>
    </ClCompile>
    <ClCompile Include="src\TCPServerTestSuite.cpp">
      <Filter>TCPServer\Source Files</Filter>
    </ClCompile>
    <ClCompile Include="src\HTTPServerTest.cpp">
      <Filter>HTTPServer\Source Files</Filter>
    </ClCompile>
    <ClCompile Include="src\HTTPServerTestSuite.cpp">
      <Filter>HTTPServer\Source Files</Filter>
    </ClCompile>
    <ClCompile Include="src\HTMLFormTest.cpp">
      <Filter>HTML\Source Files</Filter>
    </ClCompile>
    <ClCompile Include="src\HTMLTestSuite.cpp">
      <Filter>HTML\Source Files</Filter>
    </ClCompile>
    <ClCompile Include="src\HTTPClientSessionTest.cpp">
      <Filter>HTTPClient\Source Files</Filter>
    </ClCompile>
    <ClCompile Include="src\HTTPClientTestSuite.cpp">
      <Filter>HTTPClient\Source Files</Filter>
    </ClCompile>
    <ClCompile Include="src\HTTPStreamFactoryTest.cpp">
      <Filter>HTTPClient\Source Files</Filter>
    </ClCompile>
    <ClCompile Include="src\FTPClientSessionTest.cpp">
      <Filter>FTPClient\Source Files</Filter>
    </ClCompile>
    <ClCompile Include="src\FTPClientTestSuite.cpp">
      <Filter>FTPClient\Source Files</Filter>
    </ClCompile>
    <ClCompile Include="src\FTPStreamFactoryTest.cpp">
      <Filter>FTPClient\Source Files</Filter>
    </ClCompile>
    <ClCompile Include="src\ReactorTestSuite.cpp">
      <Filter>Reactor\Source Files</Filter>
    </ClCompile>
    <ClCompile Include="src\SocketReactorTest.cpp">
      <Filter>Reactor\Source Files</Filter>
    </ClCompile>
    <ClCompile Include="src\MailMessageTest.cpp">
      <Filter>Mail\Source Files</Filter>
    </ClCompile>
    <ClCompile Include="src\MailStreamTest.cpp">
      <Filter>Mail\Source Files</Filter>
    </ClCompile>
    <ClCompile Include="src\MailTestSuite.cpp">
      <Filter>Mail\Source Files</Filter>
    </ClCompile>
    <ClCompile Include="src\POP3ClientSessionTest.cpp">
      <Filter>Mail\Source Files</Filter>
    </ClCompile>
    <ClCompile Include="src\SMTPClientSessionTest.cpp">
      <Filter>Mail\Source Files</Filter>
    </ClCompile>
    <ClCompile Include="src\ICMPClientTest.cpp">
      <Filter>ICMP\Source Files</Filter>
    </ClCompile>
    <ClCompile Include="src\ICMPClientTestSuite.cpp">
      <Filter>ICMP\Source Files</Filter>
    </ClCompile>
    <ClCompile Include="src\ICMPSocketTest.cpp">
      <Filter>ICMP\Source Files</Filter>
    </ClCompile>
    <ClCompile Include="src\NTPClientTest.cpp">
      <Filter>NTP\Source Files</Filter>
    </ClCompile>
    <ClCompile Include="src\NTPClientTestSuite.cpp">
      <Filter>NTP\Source Files</Filter>
    </ClCompile>
    <ClCompile Include="src\SyslogTest.cpp">
      <Filter>Logging\Source Files</Filter>
    </ClCompile>
    <ClCompile Include="src\WebSocketTest.cpp">
      <Filter>WebSocket\Source Files</Filter>
    </ClCompile>
    <ClCompile Include="src\WebSocketTestSuite.cpp">
      <Filter>WebSocket\Source Files</Filter>
    </ClCompile>
    <ClCompile Include="src\OAuth10CredentialsTest.cpp">
      <Filter>OAuth\Source Files</Filter>
    </ClCompile>
    <ClCompile Include="src\OAuth20CredentialsTest.cpp">
      <Filter>OAuth\Source Files</Filter>
    </ClCompile>
    <ClCompile Include="src\OAuthTestSuite.cpp">
      <Filter>OAuth\Source Files</Filter>
    </ClCompile>
    <ClCompile Include="src\UDPServerTest.cpp">
      <Filter>UDP\Source Files</Filter>
    </ClCompile>
    <ClCompile Include="src\UDPServerTestSuite.cpp">
      <Filter>UDP\Source Files</Filter>
    </ClCompile>
  </ItemGroup>
</Project><|MERGE_RESOLUTION|>--- conflicted
+++ resolved
@@ -2,174 +2,6 @@
 <Project ToolsVersion="4.0" xmlns="http://schemas.microsoft.com/developer/msbuild/2003">
   <ItemGroup>
     <Filter Include="NetCore">
-<<<<<<< HEAD
-      <UniqueIdentifier>{0c3e8496-d848-44e4-8884-d72305d11257}</UniqueIdentifier>
-    </Filter>
-    <Filter Include="NetCore\Header Files">
-      <UniqueIdentifier>{0a565ac8-1d1c-4ef6-b90b-98738d674a47}</UniqueIdentifier>
-    </Filter>
-    <Filter Include="NetCore\Source Files">
-      <UniqueIdentifier>{61aded61-a850-4d48-922c-50f2eced61a7}</UniqueIdentifier>
-    </Filter>
-    <Filter Include="_Suite">
-      <UniqueIdentifier>{4c33c1a3-745a-446b-930d-1085ebe9b4ee}</UniqueIdentifier>
-    </Filter>
-    <Filter Include="_Suite\Header Files">
-      <UniqueIdentifier>{80f72c78-d9c1-4723-a800-ff3314793bf2}</UniqueIdentifier>
-    </Filter>
-    <Filter Include="_Suite\Source Files">
-      <UniqueIdentifier>{a542fa4d-58bc-4b86-a773-fb7f802b42a5}</UniqueIdentifier>
-    </Filter>
-    <Filter Include="_Driver">
-      <UniqueIdentifier>{2de73527-40ef-47f1-807b-83e8fcd760f4}</UniqueIdentifier>
-    </Filter>
-    <Filter Include="_Driver\Source Files">
-      <UniqueIdentifier>{024196a6-914b-4e4e-992c-04d461d96f28}</UniqueIdentifier>
-    </Filter>
-    <Filter Include="Sockets">
-      <UniqueIdentifier>{f19eda08-aa2f-407f-83bf-8cf3766b4385}</UniqueIdentifier>
-    </Filter>
-    <Filter Include="Sockets\Header Files">
-      <UniqueIdentifier>{fc200d90-1622-40f6-802b-f4e9d53a0d3c}</UniqueIdentifier>
-    </Filter>
-    <Filter Include="Sockets\Source Files">
-      <UniqueIdentifier>{01c3c5e6-ea3f-4acc-bdbc-d902d0c811bb}</UniqueIdentifier>
-    </Filter>
-    <Filter Include="Messages">
-      <UniqueIdentifier>{2d3c7f5b-fe27-4e31-a68b-4a9b30fd11ba}</UniqueIdentifier>
-    </Filter>
-    <Filter Include="Messages\Header Files">
-      <UniqueIdentifier>{f3456ddc-d2d8-44e8-b50c-44e7c0742c53}</UniqueIdentifier>
-    </Filter>
-    <Filter Include="Messages\Source Files">
-      <UniqueIdentifier>{27e4c130-1359-46a5-b673-4afe18505c8d}</UniqueIdentifier>
-    </Filter>
-    <Filter Include="HTTP">
-      <UniqueIdentifier>{d35a52b4-3a0f-4d21-be65-c4bf970bdd2f}</UniqueIdentifier>
-    </Filter>
-    <Filter Include="HTTP\Header Files">
-      <UniqueIdentifier>{bf92d8eb-674a-4cfa-8fc0-f13d27c7747a}</UniqueIdentifier>
-    </Filter>
-    <Filter Include="HTTP\Source Files">
-      <UniqueIdentifier>{20ef00b9-fbc0-4468-bed4-a73b7c7509fe}</UniqueIdentifier>
-    </Filter>
-    <Filter Include="TCPServer">
-      <UniqueIdentifier>{d3bafd60-d0ba-489f-8b95-1282771f2ec9}</UniqueIdentifier>
-    </Filter>
-    <Filter Include="TCPServer\Header Files">
-      <UniqueIdentifier>{0b9763ed-d546-4401-b1ef-b98341236f88}</UniqueIdentifier>
-    </Filter>
-    <Filter Include="TCPServer\Source Files">
-      <UniqueIdentifier>{0aa2c14a-02a3-4f07-8c3d-47dfff5f15f9}</UniqueIdentifier>
-    </Filter>
-    <Filter Include="HTTPServer">
-      <UniqueIdentifier>{2aa674ca-d8b7-4b68-ae69-c50ac5eff8db}</UniqueIdentifier>
-    </Filter>
-    <Filter Include="HTTPServer\Header Files">
-      <UniqueIdentifier>{a686b11b-cb46-41b7-a1b9-da8b7f596245}</UniqueIdentifier>
-    </Filter>
-    <Filter Include="HTTPServer\Source Files">
-      <UniqueIdentifier>{f4765d3b-21fc-411a-aaed-89949dc77727}</UniqueIdentifier>
-    </Filter>
-    <Filter Include="HTML">
-      <UniqueIdentifier>{575eeb45-3198-4bdb-aae1-bc46eea258b9}</UniqueIdentifier>
-    </Filter>
-    <Filter Include="HTML\Header Files">
-      <UniqueIdentifier>{5ad5a8ae-3f08-4a56-a011-2a7080e42ce0}</UniqueIdentifier>
-    </Filter>
-    <Filter Include="HTML\Source Files">
-      <UniqueIdentifier>{0a169934-3f7f-4867-a2ba-9469fa13a85c}</UniqueIdentifier>
-    </Filter>
-    <Filter Include="HTTPClient">
-      <UniqueIdentifier>{bb9a506e-3a57-46ff-9862-381b68f4266b}</UniqueIdentifier>
-    </Filter>
-    <Filter Include="HTTPClient\Header Files">
-      <UniqueIdentifier>{e1209f30-d93c-472c-af82-a06133f5ec18}</UniqueIdentifier>
-    </Filter>
-    <Filter Include="HTTPClient\Source Files">
-      <UniqueIdentifier>{af6007d8-c867-4353-94dc-9167b1a12c07}</UniqueIdentifier>
-    </Filter>
-    <Filter Include="FTPClient">
-      <UniqueIdentifier>{e8f81ee4-5522-4023-a2fe-43b59ced59d1}</UniqueIdentifier>
-    </Filter>
-    <Filter Include="FTPClient\Header Files">
-      <UniqueIdentifier>{43bbc4b9-38eb-4344-8873-c4450560e938}</UniqueIdentifier>
-    </Filter>
-    <Filter Include="FTPClient\Source Files">
-      <UniqueIdentifier>{22395d40-d53d-4626-9c41-94839eec9e47}</UniqueIdentifier>
-    </Filter>
-    <Filter Include="Reactor">
-      <UniqueIdentifier>{8eff3129-e5cd-4f41-9789-8a96925f9bfd}</UniqueIdentifier>
-    </Filter>
-    <Filter Include="Reactor\Header Files">
-      <UniqueIdentifier>{23445544-e1d3-4e9c-b63b-6c1f4bd1b12e}</UniqueIdentifier>
-    </Filter>
-    <Filter Include="Reactor\Source Files">
-      <UniqueIdentifier>{b928c860-ba6e-4913-8c69-f132f74de294}</UniqueIdentifier>
-    </Filter>
-    <Filter Include="Mail">
-      <UniqueIdentifier>{a7ecab35-aab2-4980-aa0e-6153193a4247}</UniqueIdentifier>
-    </Filter>
-    <Filter Include="Mail\Header Files">
-      <UniqueIdentifier>{9824baa6-570f-417e-a8c1-1730414f7c74}</UniqueIdentifier>
-    </Filter>
-    <Filter Include="Mail\Source Files">
-      <UniqueIdentifier>{ad9a4770-a3bc-4ebd-8f23-6d511cfbc642}</UniqueIdentifier>
-    </Filter>
-    <Filter Include="ICMP">
-      <UniqueIdentifier>{6072a84d-5087-4dff-98c3-2892681f540a}</UniqueIdentifier>
-    </Filter>
-    <Filter Include="ICMP\Header Files">
-      <UniqueIdentifier>{3e9b9fdb-27b2-4739-a614-867f551268dc}</UniqueIdentifier>
-    </Filter>
-    <Filter Include="ICMP\Source Files">
-      <UniqueIdentifier>{9d38e59e-1c69-4b5e-9637-f09afb4e4176}</UniqueIdentifier>
-    </Filter>
-    <Filter Include="NTP">
-      <UniqueIdentifier>{080d64dc-e4d1-437b-bf4d-6ce4e58ad8a8}</UniqueIdentifier>
-    </Filter>
-    <Filter Include="NTP\Header Files">
-      <UniqueIdentifier>{83183226-cd1e-4a8a-83f4-761dd444a184}</UniqueIdentifier>
-    </Filter>
-    <Filter Include="NTP\Source Files">
-      <UniqueIdentifier>{7450ce07-f2d8-4cfe-b3aa-24b054c7d592}</UniqueIdentifier>
-    </Filter>
-    <Filter Include="Logging">
-      <UniqueIdentifier>{6c620217-582d-4218-82ff-901c206701ed}</UniqueIdentifier>
-    </Filter>
-    <Filter Include="Logging\Header Files">
-      <UniqueIdentifier>{5929e4cf-1a56-42d1-a88d-7c510aa2c11f}</UniqueIdentifier>
-    </Filter>
-    <Filter Include="Logging\Source Files">
-      <UniqueIdentifier>{e7fecfd3-0ee3-483a-a967-7beed4452fc2}</UniqueIdentifier>
-    </Filter>
-    <Filter Include="WebSocket">
-      <UniqueIdentifier>{7f8e2499-b879-4481-8146-cd7352316579}</UniqueIdentifier>
-    </Filter>
-    <Filter Include="WebSocket\Header Files">
-      <UniqueIdentifier>{b93b4720-cc93-4c32-839a-fcc647f8f071}</UniqueIdentifier>
-    </Filter>
-    <Filter Include="WebSocket\Source Files">
-      <UniqueIdentifier>{596c886d-d83f-4495-ae61-ee47b21e830a}</UniqueIdentifier>
-    </Filter>
-    <Filter Include="OAuth">
-      <UniqueIdentifier>{b0a8587b-20f7-4a19-af19-98050ef00518}</UniqueIdentifier>
-    </Filter>
-    <Filter Include="OAuth\Header Files">
-      <UniqueIdentifier>{05dc658f-5b5b-4144-8889-1448057f4194}</UniqueIdentifier>
-    </Filter>
-    <Filter Include="OAuth\Source Files">
-      <UniqueIdentifier>{891b8b5b-979b-4a49-8e3f-77fa5dac04da}</UniqueIdentifier>
-    </Filter>
-    <Filter Include="UDP">
-      <UniqueIdentifier>{e245741b-7721-495c-b0f4-7c430470b6b5}</UniqueIdentifier>
-    </Filter>
-    <Filter Include="UDP\Source Files">
-      <UniqueIdentifier>{4f394122-db1d-4ee5-bf07-281f9870e4db}</UniqueIdentifier>
-    </Filter>
-    <Filter Include="UDP\Header Files">
-      <UniqueIdentifier>{fa25e8a0-11e2-47f0-a09e-f5f501f1b091}</UniqueIdentifier>
-=======
       <UniqueIdentifier>{f5f52563-0689-4559-abf9-ee17955486b0}</UniqueIdentifier>
     </Filter>
     <Filter Include="NetCore\Header Files">
@@ -327,7 +159,6 @@
     </Filter>
     <Filter Include="OAuth\Source Files">
       <UniqueIdentifier>{73455b96-793e-4bd7-a3b9-f85fbfe52f28}</UniqueIdentifier>
->>>>>>> 31b77f22
     </Filter>
   </ItemGroup>
   <ItemGroup>
