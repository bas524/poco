--- conflicted
+++ resolved
@@ -2,174 +2,6 @@
 <Project ToolsVersion="4.0" xmlns="http://schemas.microsoft.com/developer/msbuild/2003">
   <ItemGroup>
     <Filter Include="NetCore">
-<<<<<<< HEAD
-      <UniqueIdentifier>{d7f37dac-7f5f-47a4-8b63-0af94dadcc67}</UniqueIdentifier>
-    </Filter>
-    <Filter Include="NetCore\Header Files">
-      <UniqueIdentifier>{5f7082f4-0629-45ec-8fd5-2070c1760352}</UniqueIdentifier>
-    </Filter>
-    <Filter Include="NetCore\Source Files">
-      <UniqueIdentifier>{6eb6dc78-da1d-4161-bf2a-55569eb29eff}</UniqueIdentifier>
-    </Filter>
-    <Filter Include="_Suite">
-      <UniqueIdentifier>{f16df03f-c1f7-4d11-a23c-ed4be2fe4a48}</UniqueIdentifier>
-    </Filter>
-    <Filter Include="_Suite\Header Files">
-      <UniqueIdentifier>{e530caae-789c-4896-aa67-3adeb9c1c424}</UniqueIdentifier>
-    </Filter>
-    <Filter Include="_Suite\Source Files">
-      <UniqueIdentifier>{2b1ae8fa-b10b-48b1-8274-b27f13280277}</UniqueIdentifier>
-    </Filter>
-    <Filter Include="_Driver">
-      <UniqueIdentifier>{2c7f8310-9954-4047-aa5c-716d0e3030ff}</UniqueIdentifier>
-    </Filter>
-    <Filter Include="_Driver\Source Files">
-      <UniqueIdentifier>{8aaf741e-824d-4244-b81b-7e1f034a62f1}</UniqueIdentifier>
-    </Filter>
-    <Filter Include="Sockets">
-      <UniqueIdentifier>{f7ead728-fb5e-463a-afcf-1ca5f27478ef}</UniqueIdentifier>
-    </Filter>
-    <Filter Include="Sockets\Header Files">
-      <UniqueIdentifier>{218e3644-0085-4685-a1c6-b011980d7125}</UniqueIdentifier>
-    </Filter>
-    <Filter Include="Sockets\Source Files">
-      <UniqueIdentifier>{54383318-9dc4-4607-9d13-ad2828524cc1}</UniqueIdentifier>
-    </Filter>
-    <Filter Include="Messages">
-      <UniqueIdentifier>{cd101b33-a2e3-4d79-a43c-6e2e880cb1d1}</UniqueIdentifier>
-    </Filter>
-    <Filter Include="Messages\Header Files">
-      <UniqueIdentifier>{08007074-d04e-43b4-9556-c0b34e4a6d33}</UniqueIdentifier>
-    </Filter>
-    <Filter Include="Messages\Source Files">
-      <UniqueIdentifier>{2578995c-3047-4944-9798-e11231c798c0}</UniqueIdentifier>
-    </Filter>
-    <Filter Include="HTTP">
-      <UniqueIdentifier>{f41a124b-d3c9-4c12-b147-a35a0a5791fe}</UniqueIdentifier>
-    </Filter>
-    <Filter Include="HTTP\Header Files">
-      <UniqueIdentifier>{c7e6d83b-2cb9-4c82-89d9-76163a79a504}</UniqueIdentifier>
-    </Filter>
-    <Filter Include="HTTP\Source Files">
-      <UniqueIdentifier>{2b6db4c1-087a-4c27-883a-ceab726ee956}</UniqueIdentifier>
-    </Filter>
-    <Filter Include="TCPServer">
-      <UniqueIdentifier>{bf633783-d99c-4dbb-b158-e82e4f64bc0e}</UniqueIdentifier>
-    </Filter>
-    <Filter Include="TCPServer\Header Files">
-      <UniqueIdentifier>{5af06e4e-300d-4c5b-83d7-da4d529317a3}</UniqueIdentifier>
-    </Filter>
-    <Filter Include="TCPServer\Source Files">
-      <UniqueIdentifier>{071a0779-a7ef-4016-a639-d125bea267cc}</UniqueIdentifier>
-    </Filter>
-    <Filter Include="HTTPServer">
-      <UniqueIdentifier>{d2d263ab-999b-471d-be5d-13ece0848fc5}</UniqueIdentifier>
-    </Filter>
-    <Filter Include="HTTPServer\Header Files">
-      <UniqueIdentifier>{977d9d16-2ea8-4db2-9dc1-d068621cc9bc}</UniqueIdentifier>
-    </Filter>
-    <Filter Include="HTTPServer\Source Files">
-      <UniqueIdentifier>{13914111-4e25-4d9d-9dbd-026bebc9887d}</UniqueIdentifier>
-    </Filter>
-    <Filter Include="HTML">
-      <UniqueIdentifier>{33068054-e147-4330-90df-ea71fdc76de2}</UniqueIdentifier>
-    </Filter>
-    <Filter Include="HTML\Header Files">
-      <UniqueIdentifier>{f016e519-bf34-47e6-9698-4ea9ec4d1216}</UniqueIdentifier>
-    </Filter>
-    <Filter Include="HTML\Source Files">
-      <UniqueIdentifier>{f500b7a3-59f5-447d-8126-6843f83fd946}</UniqueIdentifier>
-    </Filter>
-    <Filter Include="HTTPClient">
-      <UniqueIdentifier>{02157daa-1602-40ac-86e2-30c2b34744ff}</UniqueIdentifier>
-    </Filter>
-    <Filter Include="HTTPClient\Header Files">
-      <UniqueIdentifier>{f3586168-ecd9-4b6c-be6c-b83e47161056}</UniqueIdentifier>
-    </Filter>
-    <Filter Include="HTTPClient\Source Files">
-      <UniqueIdentifier>{4fae0271-eb91-4a45-8955-1ae96d7603de}</UniqueIdentifier>
-    </Filter>
-    <Filter Include="FTPClient">
-      <UniqueIdentifier>{473ec71b-8624-49cb-8b55-6c79ccb16550}</UniqueIdentifier>
-    </Filter>
-    <Filter Include="FTPClient\Header Files">
-      <UniqueIdentifier>{da1a0988-2519-4179-8d34-e8c77bd54763}</UniqueIdentifier>
-    </Filter>
-    <Filter Include="FTPClient\Source Files">
-      <UniqueIdentifier>{a1d39287-8be6-48f9-a876-925c1a2ced76}</UniqueIdentifier>
-    </Filter>
-    <Filter Include="Reactor">
-      <UniqueIdentifier>{827fc133-a993-451d-9b6b-76abca8dfa5f}</UniqueIdentifier>
-    </Filter>
-    <Filter Include="Reactor\Header Files">
-      <UniqueIdentifier>{7f489564-d99c-4bd9-8af1-6d944770ebe6}</UniqueIdentifier>
-    </Filter>
-    <Filter Include="Reactor\Source Files">
-      <UniqueIdentifier>{d7988f08-c3ff-42ca-9623-e775f3e1ac88}</UniqueIdentifier>
-    </Filter>
-    <Filter Include="Mail">
-      <UniqueIdentifier>{2aa874a1-5a96-451a-9ad7-c0d8424ed974}</UniqueIdentifier>
-    </Filter>
-    <Filter Include="Mail\Header Files">
-      <UniqueIdentifier>{2ec4e194-5c13-4493-97e5-4d28c35ca3a5}</UniqueIdentifier>
-    </Filter>
-    <Filter Include="Mail\Source Files">
-      <UniqueIdentifier>{676ed7c1-4fd4-41ea-8c14-c1f6e99897fe}</UniqueIdentifier>
-    </Filter>
-    <Filter Include="ICMP">
-      <UniqueIdentifier>{fc8f3eae-3dca-447f-aa3a-adb75b05bebd}</UniqueIdentifier>
-    </Filter>
-    <Filter Include="ICMP\Header Files">
-      <UniqueIdentifier>{0b14520d-03b3-44a0-b968-abcee1e9914b}</UniqueIdentifier>
-    </Filter>
-    <Filter Include="ICMP\Source Files">
-      <UniqueIdentifier>{68c68ca1-6db5-4660-9529-697165cc2af7}</UniqueIdentifier>
-    </Filter>
-    <Filter Include="NTP">
-      <UniqueIdentifier>{e4bafb34-ab40-4869-b5c4-974146e42e87}</UniqueIdentifier>
-    </Filter>
-    <Filter Include="NTP\Header Files">
-      <UniqueIdentifier>{393e5876-5ac8-4e6f-a8f4-be886ca7c48a}</UniqueIdentifier>
-    </Filter>
-    <Filter Include="NTP\Source Files">
-      <UniqueIdentifier>{c295722d-5ad4-4f9c-b602-3f46c8230786}</UniqueIdentifier>
-    </Filter>
-    <Filter Include="Logging">
-      <UniqueIdentifier>{c7ff7fed-507f-4d7c-ae97-428c74e10365}</UniqueIdentifier>
-    </Filter>
-    <Filter Include="Logging\Header Files">
-      <UniqueIdentifier>{3f22bcf7-e5bd-47c2-99e2-c84f35dcd861}</UniqueIdentifier>
-    </Filter>
-    <Filter Include="Logging\Source Files">
-      <UniqueIdentifier>{36cf751a-98aa-4c6e-b2f4-10445b751ba6}</UniqueIdentifier>
-    </Filter>
-    <Filter Include="WebSocket">
-      <UniqueIdentifier>{6314b433-8a3c-497f-86c0-ce0ee5056c24}</UniqueIdentifier>
-    </Filter>
-    <Filter Include="WebSocket\Header Files">
-      <UniqueIdentifier>{452552fa-a181-4acc-a437-24ff3e8a2974}</UniqueIdentifier>
-    </Filter>
-    <Filter Include="WebSocket\Source Files">
-      <UniqueIdentifier>{01ad84e9-7f1d-422f-a6d3-0e106420cb94}</UniqueIdentifier>
-    </Filter>
-    <Filter Include="OAuth">
-      <UniqueIdentifier>{04656c8d-7670-4e79-a884-80389eb1154f}</UniqueIdentifier>
-    </Filter>
-    <Filter Include="OAuth\Header Files">
-      <UniqueIdentifier>{dd7dc697-3048-46d8-ae97-da949847c118}</UniqueIdentifier>
-    </Filter>
-    <Filter Include="OAuth\Source Files">
-      <UniqueIdentifier>{fdddd065-8b5b-4b09-91d3-aa367c8ac3be}</UniqueIdentifier>
-    </Filter>
-    <Filter Include="UDP">
-      <UniqueIdentifier>{ea87c072-832b-40f2-8cda-226a3d879438}</UniqueIdentifier>
-    </Filter>
-    <Filter Include="UDP\Source Files">
-      <UniqueIdentifier>{6c7faf02-8061-44a6-98d0-39345a4b49e8}</UniqueIdentifier>
-    </Filter>
-    <Filter Include="UDP\Header Files">
-      <UniqueIdentifier>{a297db5a-f236-4c4c-9142-d3ca03509bd4}</UniqueIdentifier>
-=======
       <UniqueIdentifier>{d7f5712b-40f0-4612-a8f9-f1b0c6c2c10a}</UniqueIdentifier>
     </Filter>
     <Filter Include="NetCore\Header Files">
@@ -327,7 +159,6 @@
     </Filter>
     <Filter Include="OAuth\Source Files">
       <UniqueIdentifier>{9beed74d-e0cb-411c-9c62-53fd4f3d41a6}</UniqueIdentifier>
->>>>>>> 31b77f22
     </Filter>
   </ItemGroup>
   <ItemGroup>
