﻿<?xml version="1.0" encoding="utf-8"?>
<Project ToolsVersion="4.0" xmlns="http://schemas.microsoft.com/developer/msbuild/2003">
  <ItemGroup>
    <Filter Include="NetCore">
<<<<<<< HEAD
      <UniqueIdentifier>{b872045a-5d45-4c13-8868-62c982b7ed0e}</UniqueIdentifier>
    </Filter>
    <Filter Include="NetCore\Header Files">
      <UniqueIdentifier>{880bfdfb-91d1-46eb-bb4f-92ac1df5b827}</UniqueIdentifier>
    </Filter>
    <Filter Include="NetCore\Source Files">
      <UniqueIdentifier>{78a6eb0c-86d7-49fe-923f-ce6ff4657bc9}</UniqueIdentifier>
    </Filter>
    <Filter Include="_Suite">
      <UniqueIdentifier>{ebe81787-55c8-44e5-9d1b-ae20953701d0}</UniqueIdentifier>
    </Filter>
    <Filter Include="_Suite\Header Files">
      <UniqueIdentifier>{eb166de5-affb-49f7-867e-ba0ec16caf83}</UniqueIdentifier>
    </Filter>
    <Filter Include="_Suite\Source Files">
      <UniqueIdentifier>{05f89055-2bfe-4b8a-8e9b-e402105a8249}</UniqueIdentifier>
    </Filter>
    <Filter Include="_Driver">
      <UniqueIdentifier>{3e5bf990-13a2-46d2-97cf-bf04ea0a9fd5}</UniqueIdentifier>
    </Filter>
    <Filter Include="_Driver\Source Files">
      <UniqueIdentifier>{c57e3dfe-600a-46fc-8233-537cc25762e1}</UniqueIdentifier>
    </Filter>
    <Filter Include="Sockets">
      <UniqueIdentifier>{7c8744d0-ef3e-4644-ba7d-5fd86a8e4655}</UniqueIdentifier>
    </Filter>
    <Filter Include="Sockets\Header Files">
      <UniqueIdentifier>{ab60bcbf-a10f-4910-9ad7-47d58a427311}</UniqueIdentifier>
    </Filter>
    <Filter Include="Sockets\Source Files">
      <UniqueIdentifier>{0ff09e37-a3c6-44cd-9e75-64ed4945316d}</UniqueIdentifier>
    </Filter>
    <Filter Include="Messages">
      <UniqueIdentifier>{11eb397d-738c-4418-b668-6e889e9e366b}</UniqueIdentifier>
    </Filter>
    <Filter Include="Messages\Header Files">
      <UniqueIdentifier>{ea184054-2cba-4c3d-aef8-ce029f875d9a}</UniqueIdentifier>
    </Filter>
    <Filter Include="Messages\Source Files">
      <UniqueIdentifier>{b0d70fbd-afda-4e0d-94de-d65e8badb699}</UniqueIdentifier>
    </Filter>
    <Filter Include="HTTP">
      <UniqueIdentifier>{534a8710-f2b4-46f2-8cb0-8135e94ee875}</UniqueIdentifier>
    </Filter>
    <Filter Include="HTTP\Header Files">
      <UniqueIdentifier>{c86d6db5-eaba-4d85-983b-7434a89af67a}</UniqueIdentifier>
    </Filter>
    <Filter Include="HTTP\Source Files">
      <UniqueIdentifier>{d798f0b0-b58d-43e7-8810-5d871ca3a517}</UniqueIdentifier>
    </Filter>
    <Filter Include="TCPServer">
      <UniqueIdentifier>{3207b3e7-f351-4c72-9223-22a1f7f00ac5}</UniqueIdentifier>
    </Filter>
    <Filter Include="TCPServer\Header Files">
      <UniqueIdentifier>{d1f1537a-4cd4-4288-a47a-acf1e9456b2a}</UniqueIdentifier>
    </Filter>
    <Filter Include="TCPServer\Source Files">
      <UniqueIdentifier>{3f7de4d3-8efa-4dc6-b2a5-53d70e1f1d7f}</UniqueIdentifier>
    </Filter>
    <Filter Include="HTTPServer">
      <UniqueIdentifier>{94640cb8-9ed1-49d0-a228-52e75f26887c}</UniqueIdentifier>
    </Filter>
    <Filter Include="HTTPServer\Header Files">
      <UniqueIdentifier>{059158ed-09c4-4463-8efa-21c38d5534f1}</UniqueIdentifier>
    </Filter>
    <Filter Include="HTTPServer\Source Files">
      <UniqueIdentifier>{e911f125-75bb-4cbe-8c2a-c29540bbd42d}</UniqueIdentifier>
    </Filter>
    <Filter Include="HTML">
      <UniqueIdentifier>{4ae582b2-6452-457e-99a5-8f70e8f63582}</UniqueIdentifier>
    </Filter>
    <Filter Include="HTML\Header Files">
      <UniqueIdentifier>{c24d65c6-4473-4430-ba53-2ded756a932f}</UniqueIdentifier>
    </Filter>
    <Filter Include="HTML\Source Files">
      <UniqueIdentifier>{9f6f46c5-affc-4cb4-800c-79e9594e6fa8}</UniqueIdentifier>
    </Filter>
    <Filter Include="HTTPClient">
      <UniqueIdentifier>{db2fb466-daeb-4cee-9e6b-16e15120c8da}</UniqueIdentifier>
    </Filter>
    <Filter Include="HTTPClient\Header Files">
      <UniqueIdentifier>{c9e5638e-1ffb-47b4-9a4d-76cecf8bb07a}</UniqueIdentifier>
    </Filter>
    <Filter Include="HTTPClient\Source Files">
      <UniqueIdentifier>{6944cbe6-cbc3-4b91-89f1-595f49da2173}</UniqueIdentifier>
    </Filter>
    <Filter Include="FTPClient">
      <UniqueIdentifier>{973ffd1c-9551-4397-9d74-f621ac103c7f}</UniqueIdentifier>
    </Filter>
    <Filter Include="FTPClient\Header Files">
      <UniqueIdentifier>{1951d85e-971d-4cc7-a675-c10636fa93a1}</UniqueIdentifier>
    </Filter>
    <Filter Include="FTPClient\Source Files">
      <UniqueIdentifier>{ef422b71-8d53-4819-8ee9-0973d0ddf463}</UniqueIdentifier>
    </Filter>
    <Filter Include="Reactor">
      <UniqueIdentifier>{ab738749-4615-40a1-9c35-3347abecb474}</UniqueIdentifier>
    </Filter>
    <Filter Include="Reactor\Header Files">
      <UniqueIdentifier>{eb73fec1-f663-44f3-bb7f-a8862b6441ed}</UniqueIdentifier>
    </Filter>
    <Filter Include="Reactor\Source Files">
      <UniqueIdentifier>{86f0a98c-7906-43af-9be7-5b782b3c68f2}</UniqueIdentifier>
    </Filter>
    <Filter Include="Mail">
      <UniqueIdentifier>{9975e15d-89db-4194-8c64-188e3b161fec}</UniqueIdentifier>
    </Filter>
    <Filter Include="Mail\Header Files">
      <UniqueIdentifier>{be3d8431-9332-477a-956f-814e07bcee60}</UniqueIdentifier>
    </Filter>
    <Filter Include="Mail\Source Files">
      <UniqueIdentifier>{a93efd5e-f326-4827-8837-e58c3629c469}</UniqueIdentifier>
    </Filter>
    <Filter Include="ICMP">
      <UniqueIdentifier>{030d569d-1e70-4c89-a5d9-2ec2dedeb7a6}</UniqueIdentifier>
    </Filter>
    <Filter Include="ICMP\Header Files">
      <UniqueIdentifier>{016cfa78-9a42-4f81-b55f-449a296939f7}</UniqueIdentifier>
    </Filter>
    <Filter Include="ICMP\Source Files">
      <UniqueIdentifier>{4b67030a-4146-467d-9419-668c063f5f32}</UniqueIdentifier>
    </Filter>
    <Filter Include="NTP">
      <UniqueIdentifier>{165bd453-4ef4-47ce-a151-07f29404b3c8}</UniqueIdentifier>
    </Filter>
    <Filter Include="NTP\Header Files">
      <UniqueIdentifier>{9c4ccaad-3435-4407-8944-ee370b61b7e4}</UniqueIdentifier>
    </Filter>
    <Filter Include="NTP\Source Files">
      <UniqueIdentifier>{f9c93a74-e47f-4899-a5ed-d4d4cf417a98}</UniqueIdentifier>
    </Filter>
    <Filter Include="Logging">
      <UniqueIdentifier>{0e4f6169-3e89-4e05-8a1d-ef2be0821253}</UniqueIdentifier>
    </Filter>
    <Filter Include="Logging\Header Files">
      <UniqueIdentifier>{78af3cf1-b1b9-41c4-8ea8-d9d68e0cb65e}</UniqueIdentifier>
    </Filter>
    <Filter Include="Logging\Source Files">
      <UniqueIdentifier>{82d3ea06-90f8-4f5c-a947-e73b270aa590}</UniqueIdentifier>
    </Filter>
    <Filter Include="WebSocket">
      <UniqueIdentifier>{ab78134f-aa2b-4a49-91b9-c88da17a7cab}</UniqueIdentifier>
    </Filter>
    <Filter Include="WebSocket\Header Files">
      <UniqueIdentifier>{91cc1937-3836-42bd-863e-7d8a4715e211}</UniqueIdentifier>
    </Filter>
    <Filter Include="WebSocket\Source Files">
      <UniqueIdentifier>{cdc6a9ba-9345-4e63-8090-b0bb26fd200c}</UniqueIdentifier>
    </Filter>
    <Filter Include="OAuth">
      <UniqueIdentifier>{6aa661db-2aa4-45fd-b487-c159bc385818}</UniqueIdentifier>
    </Filter>
    <Filter Include="OAuth\Header Files">
      <UniqueIdentifier>{e085d09f-c3a9-482f-8286-8d9a51c78fb1}</UniqueIdentifier>
    </Filter>
    <Filter Include="OAuth\Source Files">
      <UniqueIdentifier>{f328ff0c-8c21-48fe-bd85-22fafa469435}</UniqueIdentifier>
    </Filter>
    <Filter Include="UDP">
      <UniqueIdentifier>{b3bd6d1a-30b4-4874-a4ae-0afa5fec49f0}</UniqueIdentifier>
    </Filter>
    <Filter Include="UDP\Source Files">
      <UniqueIdentifier>{db96680d-ce10-453d-814f-b6fab8f5b593}</UniqueIdentifier>
    </Filter>
    <Filter Include="UDP\Header Files">
      <UniqueIdentifier>{5e9277e7-1fa0-4c6b-aac7-6cee25d6e3f9}</UniqueIdentifier>
=======
      <UniqueIdentifier>{22175999-8258-4fcc-9eae-6729d0cdd79b}</UniqueIdentifier>
    </Filter>
    <Filter Include="NetCore\Header Files">
      <UniqueIdentifier>{0d31b878-81d3-4442-85cc-02870f9460d8}</UniqueIdentifier>
    </Filter>
    <Filter Include="NetCore\Source Files">
      <UniqueIdentifier>{1d8e6f1e-8700-4deb-bea5-d6c206ac9b47}</UniqueIdentifier>
    </Filter>
    <Filter Include="_Suite">
      <UniqueIdentifier>{b1c451c7-5b95-4b14-badd-a7eadf4d557d}</UniqueIdentifier>
    </Filter>
    <Filter Include="_Suite\Header Files">
      <UniqueIdentifier>{5245b642-b3fc-4e49-8a9a-9150498b3d25}</UniqueIdentifier>
    </Filter>
    <Filter Include="_Suite\Source Files">
      <UniqueIdentifier>{b914f41d-b25a-483b-b271-21daa2078271}</UniqueIdentifier>
    </Filter>
    <Filter Include="_Driver">
      <UniqueIdentifier>{776e69ff-3a55-4360-bbbd-de4b9a7afbfb}</UniqueIdentifier>
    </Filter>
    <Filter Include="_Driver\Source Files">
      <UniqueIdentifier>{40474313-77a0-4c0c-b99f-43ef6627def1}</UniqueIdentifier>
    </Filter>
    <Filter Include="Sockets">
      <UniqueIdentifier>{e0b71456-1948-40b2-acbc-bdc061a1d3ef}</UniqueIdentifier>
    </Filter>
    <Filter Include="Sockets\Header Files">
      <UniqueIdentifier>{0f4dde76-08e2-4f12-9679-80e18be734eb}</UniqueIdentifier>
    </Filter>
    <Filter Include="Sockets\Source Files">
      <UniqueIdentifier>{2733badd-5b0c-4454-8e91-0fda96277242}</UniqueIdentifier>
    </Filter>
    <Filter Include="Messages">
      <UniqueIdentifier>{ed72cee4-69ae-4de6-bc1e-35e07ccf7dce}</UniqueIdentifier>
    </Filter>
    <Filter Include="Messages\Header Files">
      <UniqueIdentifier>{6f1a9c55-06fb-4e1e-9832-30239b21d81d}</UniqueIdentifier>
    </Filter>
    <Filter Include="Messages\Source Files">
      <UniqueIdentifier>{0e7b5765-6d51-47c2-b37d-abc0657a0567}</UniqueIdentifier>
    </Filter>
    <Filter Include="HTTP">
      <UniqueIdentifier>{bef996c3-3ffd-41e7-8dd5-f7c102518fcf}</UniqueIdentifier>
    </Filter>
    <Filter Include="HTTP\Header Files">
      <UniqueIdentifier>{ebb846bd-26e6-4f39-b9e7-1697ebe11571}</UniqueIdentifier>
    </Filter>
    <Filter Include="HTTP\Source Files">
      <UniqueIdentifier>{9314d758-e4fd-4be8-8f03-f0f4072a8128}</UniqueIdentifier>
    </Filter>
    <Filter Include="TCPServer">
      <UniqueIdentifier>{2d45fdeb-d92a-46ca-97f6-fe437dd4ce36}</UniqueIdentifier>
    </Filter>
    <Filter Include="TCPServer\Header Files">
      <UniqueIdentifier>{464b6843-13f9-40b0-a242-eed76362b6f6}</UniqueIdentifier>
    </Filter>
    <Filter Include="TCPServer\Source Files">
      <UniqueIdentifier>{3dd6fded-74bc-4df9-841a-4ccaff8244fb}</UniqueIdentifier>
    </Filter>
    <Filter Include="HTTPServer">
      <UniqueIdentifier>{dfe0211d-08cd-46c5-ba95-54b8cdf5bd65}</UniqueIdentifier>
    </Filter>
    <Filter Include="HTTPServer\Header Files">
      <UniqueIdentifier>{ab378d5d-a000-424b-a073-2a2b0f2f7d08}</UniqueIdentifier>
    </Filter>
    <Filter Include="HTTPServer\Source Files">
      <UniqueIdentifier>{19ec1b23-1a85-4038-9dbd-2a3daf9a486e}</UniqueIdentifier>
    </Filter>
    <Filter Include="HTML">
      <UniqueIdentifier>{7a7f81e1-56bb-46d0-b3fd-af96d38b0b91}</UniqueIdentifier>
    </Filter>
    <Filter Include="HTML\Header Files">
      <UniqueIdentifier>{f1299de5-d6ec-45e5-bb7d-dcacde4913d6}</UniqueIdentifier>
    </Filter>
    <Filter Include="HTML\Source Files">
      <UniqueIdentifier>{9c7d60e6-1735-4bbb-bbfa-04d394c68d35}</UniqueIdentifier>
    </Filter>
    <Filter Include="HTTPClient">
      <UniqueIdentifier>{f6161b22-21d3-45b7-9e54-d98866f68fab}</UniqueIdentifier>
    </Filter>
    <Filter Include="HTTPClient\Header Files">
      <UniqueIdentifier>{3fa189c1-c315-494c-acf1-0f420f4f66d9}</UniqueIdentifier>
    </Filter>
    <Filter Include="HTTPClient\Source Files">
      <UniqueIdentifier>{2d11af8d-d28d-46f5-bf56-b9c925757d7c}</UniqueIdentifier>
    </Filter>
    <Filter Include="FTPClient">
      <UniqueIdentifier>{1432dc1e-6bfa-44c7-9697-71189b0c67e0}</UniqueIdentifier>
    </Filter>
    <Filter Include="FTPClient\Header Files">
      <UniqueIdentifier>{11a16b7e-64b2-4794-87cf-79fae696641f}</UniqueIdentifier>
    </Filter>
    <Filter Include="FTPClient\Source Files">
      <UniqueIdentifier>{8e5ea7e7-01e9-4427-8b3d-c33c5fff4c5c}</UniqueIdentifier>
    </Filter>
    <Filter Include="Reactor">
      <UniqueIdentifier>{fe0df963-3111-4154-baaf-f7998b7e6fc0}</UniqueIdentifier>
    </Filter>
    <Filter Include="Reactor\Header Files">
      <UniqueIdentifier>{331f1636-ffbe-460c-813c-1f61d50d3e49}</UniqueIdentifier>
    </Filter>
    <Filter Include="Reactor\Source Files">
      <UniqueIdentifier>{5de2bcfc-4798-4ba8-96fc-c896b124acf0}</UniqueIdentifier>
    </Filter>
    <Filter Include="Mail">
      <UniqueIdentifier>{4fe01f50-500a-40f2-aaf9-8c6d1795042c}</UniqueIdentifier>
    </Filter>
    <Filter Include="Mail\Header Files">
      <UniqueIdentifier>{250f76e2-a088-48bb-b914-960bedc12d06}</UniqueIdentifier>
    </Filter>
    <Filter Include="Mail\Source Files">
      <UniqueIdentifier>{b6ed20de-1251-44f8-934d-4a5a773301c3}</UniqueIdentifier>
    </Filter>
    <Filter Include="ICMP">
      <UniqueIdentifier>{9f30774e-453a-4d58-8319-b2e449a21eb6}</UniqueIdentifier>
    </Filter>
    <Filter Include="ICMP\Header Files">
      <UniqueIdentifier>{0455d5b7-9cc2-48ad-9b72-3c5fd0600d2a}</UniqueIdentifier>
    </Filter>
    <Filter Include="ICMP\Source Files">
      <UniqueIdentifier>{c98d1fe3-1913-4d0e-b017-d66021077cdf}</UniqueIdentifier>
    </Filter>
    <Filter Include="NTP">
      <UniqueIdentifier>{d099205e-6d6a-47ec-810e-e05d571265c4}</UniqueIdentifier>
    </Filter>
    <Filter Include="NTP\Header Files">
      <UniqueIdentifier>{a5f547d6-76d0-4022-bcc9-4d0c199e430b}</UniqueIdentifier>
    </Filter>
    <Filter Include="NTP\Source Files">
      <UniqueIdentifier>{4ade300f-d640-4bb8-a5b1-c9c52506c4c4}</UniqueIdentifier>
    </Filter>
    <Filter Include="Logging">
      <UniqueIdentifier>{7ca6d604-3e80-441c-bbcb-1cc1731eb434}</UniqueIdentifier>
    </Filter>
    <Filter Include="Logging\Header Files">
      <UniqueIdentifier>{c3248489-615e-4c0d-a940-30334eb4c7f4}</UniqueIdentifier>
    </Filter>
    <Filter Include="Logging\Source Files">
      <UniqueIdentifier>{f6e08577-d6f3-4325-819e-3a55b3b40fa6}</UniqueIdentifier>
    </Filter>
    <Filter Include="WebSocket">
      <UniqueIdentifier>{1e654976-6915-40cd-bffb-4d0fbeaa46fb}</UniqueIdentifier>
    </Filter>
    <Filter Include="WebSocket\Header Files">
      <UniqueIdentifier>{fdf44747-d430-44a8-9efa-1c03098ec2c6}</UniqueIdentifier>
    </Filter>
    <Filter Include="WebSocket\Source Files">
      <UniqueIdentifier>{dbb9f3b0-a661-4c81-a7dd-7f19d54258c6}</UniqueIdentifier>
    </Filter>
    <Filter Include="OAuth">
      <UniqueIdentifier>{aa6a636d-6055-478b-b74e-8c81bb4b4442}</UniqueIdentifier>
    </Filter>
    <Filter Include="OAuth\Header Files">
      <UniqueIdentifier>{3bc4c059-77c9-43bf-9240-5fb0c9adfb0b}</UniqueIdentifier>
    </Filter>
    <Filter Include="OAuth\Source Files">
      <UniqueIdentifier>{b3366bf8-20d2-4448-b179-f966e02e8cb6}</UniqueIdentifier>
>>>>>>> 31b77f22
    </Filter>
  </ItemGroup>
  <ItemGroup>
    <ClInclude Include="src\DNSTest.h">
      <Filter>NetCore\Header Files</Filter>
    </ClInclude>
    <ClInclude Include="src\IPAddressTest.h">
      <Filter>NetCore\Header Files</Filter>
    </ClInclude>
    <ClInclude Include="src\NetCoreTestSuite.h">
      <Filter>NetCore\Header Files</Filter>
    </ClInclude>
    <ClInclude Include="src\NetworkInterfaceTest.h">
      <Filter>NetCore\Header Files</Filter>
    </ClInclude>
    <ClInclude Include="src\SocketAddressTest.h">
      <Filter>NetCore\Header Files</Filter>
    </ClInclude>
    <ClInclude Include="src\NetTestSuite.h">
      <Filter>_Suite\Header Files</Filter>
    </ClInclude>
    <ClInclude Include="src\DatagramSocketTest.h">
      <Filter>Sockets\Header Files</Filter>
    </ClInclude>
    <ClInclude Include="src\DialogServer.h">
      <Filter>Sockets\Header Files</Filter>
    </ClInclude>
    <ClInclude Include="src\DialogSocketTest.h">
      <Filter>Sockets\Header Files</Filter>
    </ClInclude>
    <ClInclude Include="src\EchoServer.h">
      <Filter>Sockets\Header Files</Filter>
    </ClInclude>
    <ClInclude Include="src\MulticastEchoServer.h">
      <Filter>Sockets\Header Files</Filter>
    </ClInclude>
    <ClInclude Include="src\MulticastSocketTest.h">
      <Filter>Sockets\Header Files</Filter>
    </ClInclude>
    <ClInclude Include="src\PollSetTest.h">
      <Filter>Sockets\Header Files</Filter>
    </ClInclude>
    <ClInclude Include="src\RawSocketTest.h">
      <Filter>Sockets\Header Files</Filter>
    </ClInclude>
    <ClInclude Include="src\SocketsTestSuite.h">
      <Filter>Sockets\Header Files</Filter>
    </ClInclude>
    <ClInclude Include="src\SocketStreamTest.h">
      <Filter>Sockets\Header Files</Filter>
    </ClInclude>
    <ClInclude Include="src\SocketTest.h">
      <Filter>Sockets\Header Files</Filter>
    </ClInclude>
    <ClInclude Include="src\UDPEchoServer.h">
      <Filter>Sockets\Header Files</Filter>
    </ClInclude>
    <ClInclude Include="src\MediaTypeTest.h">
      <Filter>Messages\Header Files</Filter>
    </ClInclude>
    <ClInclude Include="src\MessageHeaderTest.h">
      <Filter>Messages\Header Files</Filter>
    </ClInclude>
    <ClInclude Include="src\MessagesTestSuite.h">
      <Filter>Messages\Header Files</Filter>
    </ClInclude>
    <ClInclude Include="src\MultipartReaderTest.h">
      <Filter>Messages\Header Files</Filter>
    </ClInclude>
    <ClInclude Include="src\MultipartWriterTest.h">
      <Filter>Messages\Header Files</Filter>
    </ClInclude>
    <ClInclude Include="src\NameValueCollectionTest.h">
      <Filter>Messages\Header Files</Filter>
    </ClInclude>
    <ClInclude Include="src\QuotedPrintableTest.h">
      <Filter>Messages\Header Files</Filter>
    </ClInclude>
    <ClInclude Include="src\HTTPCookieTest.h">
      <Filter>HTTP\Header Files</Filter>
    </ClInclude>
    <ClInclude Include="src\HTTPCredentialsTest.h">
      <Filter>HTTP\Header Files</Filter>
    </ClInclude>
    <ClInclude Include="src\HTTPRequestTest.h">
      <Filter>HTTP\Header Files</Filter>
    </ClInclude>
    <ClInclude Include="src\HTTPResponseTest.h">
      <Filter>HTTP\Header Files</Filter>
    </ClInclude>
    <ClInclude Include="src\HTTPTestServer.h">
      <Filter>HTTP\Header Files</Filter>
    </ClInclude>
    <ClInclude Include="src\HTTPTestSuite.h">
      <Filter>HTTP\Header Files</Filter>
    </ClInclude>
    <ClInclude Include="src\TCPServerTest.h">
      <Filter>TCPServer\Header Files</Filter>
    </ClInclude>
    <ClInclude Include="src\TCPServerTestSuite.h">
      <Filter>TCPServer\Header Files</Filter>
    </ClInclude>
    <ClInclude Include="src\HTTPServerTest.h">
      <Filter>HTTPServer\Header Files</Filter>
    </ClInclude>
    <ClInclude Include="src\HTTPServerTestSuite.h">
      <Filter>HTTPServer\Header Files</Filter>
    </ClInclude>
    <ClInclude Include="src\HTMLFormTest.h">
      <Filter>HTML\Header Files</Filter>
    </ClInclude>
    <ClInclude Include="src\HTMLTestSuite.h">
      <Filter>HTML\Header Files</Filter>
    </ClInclude>
    <ClInclude Include="src\HTTPClientSessionTest.h">
      <Filter>HTTPClient\Header Files</Filter>
    </ClInclude>
    <ClInclude Include="src\HTTPClientTestSuite.h">
      <Filter>HTTPClient\Header Files</Filter>
    </ClInclude>
    <ClInclude Include="src\HTTPStreamFactoryTest.h">
      <Filter>HTTPClient\Header Files</Filter>
    </ClInclude>
    <ClInclude Include="src\FTPClientSessionTest.h">
      <Filter>FTPClient\Header Files</Filter>
    </ClInclude>
    <ClInclude Include="src\FTPClientTestSuite.h">
      <Filter>FTPClient\Header Files</Filter>
    </ClInclude>
    <ClInclude Include="src\FTPStreamFactoryTest.h">
      <Filter>FTPClient\Header Files</Filter>
    </ClInclude>
    <ClInclude Include="src\ReactorTestSuite.h">
      <Filter>Reactor\Header Files</Filter>
    </ClInclude>
    <ClInclude Include="src\SocketReactorTest.h">
      <Filter>Reactor\Header Files</Filter>
    </ClInclude>
    <ClInclude Include="src\MailMessageTest.h">
      <Filter>Mail\Header Files</Filter>
    </ClInclude>
    <ClInclude Include="src\MailStreamTest.h">
      <Filter>Mail\Header Files</Filter>
    </ClInclude>
    <ClInclude Include="src\MailTestSuite.h">
      <Filter>Mail\Header Files</Filter>
    </ClInclude>
    <ClInclude Include="src\POP3ClientSessionTest.h">
      <Filter>Mail\Header Files</Filter>
    </ClInclude>
    <ClInclude Include="src\SMTPClientSessionTest.h">
      <Filter>Mail\Header Files</Filter>
    </ClInclude>
    <ClInclude Include="src\ICMPClientTest.h">
      <Filter>ICMP\Header Files</Filter>
    </ClInclude>
    <ClInclude Include="src\ICMPClientTestSuite.h">
      <Filter>ICMP\Header Files</Filter>
    </ClInclude>
    <ClInclude Include="src\ICMPSocketTest.h">
      <Filter>ICMP\Header Files</Filter>
    </ClInclude>
    <ClInclude Include="src\NTPClientTest.h">
      <Filter>NTP\Header Files</Filter>
    </ClInclude>
    <ClInclude Include="src\NTPClientTestSuite.h">
      <Filter>NTP\Header Files</Filter>
    </ClInclude>
    <ClInclude Include="src\SyslogTest.h">
      <Filter>Logging\Header Files</Filter>
    </ClInclude>
    <ClInclude Include="src\WebSocketTest.h">
      <Filter>WebSocket\Header Files</Filter>
    </ClInclude>
    <ClInclude Include="src\WebSocketTestSuite.h">
      <Filter>WebSocket\Header Files</Filter>
    </ClInclude>
    <ClInclude Include="src\OAuth10CredentialsTest.h">
      <Filter>OAuth\Header Files</Filter>
    </ClInclude>
    <ClInclude Include="src\OAuth20CredentialsTest.h">
      <Filter>OAuth\Header Files</Filter>
    </ClInclude>
    <ClInclude Include="src\OAuthTestSuite.h">
      <Filter>OAuth\Header Files</Filter>
    </ClInclude>
    <ClInclude Include="src\UDPServerTest.h">
      <Filter>UDP\Header Files</Filter>
    </ClInclude>
    <ClInclude Include="src\UDPServerTestSuite.h">
      <Filter>UDP\Header Files</Filter>
    </ClInclude>
  </ItemGroup>
  <ItemGroup>
    <ClCompile Include="src\DNSTest.cpp">
      <Filter>NetCore\Source Files</Filter>
    </ClCompile>
    <ClCompile Include="src\IPAddressTest.cpp">
      <Filter>NetCore\Source Files</Filter>
    </ClCompile>
    <ClCompile Include="src\NetCoreTestSuite.cpp">
      <Filter>NetCore\Source Files</Filter>
    </ClCompile>
    <ClCompile Include="src\NetworkInterfaceTest.cpp">
      <Filter>NetCore\Source Files</Filter>
    </ClCompile>
    <ClCompile Include="src\SocketAddressTest.cpp">
      <Filter>NetCore\Source Files</Filter>
    </ClCompile>
    <ClCompile Include="src\NetTestSuite.cpp">
      <Filter>_Suite\Source Files</Filter>
    </ClCompile>
    <ClCompile Include="src\Driver.cpp">
      <Filter>_Driver\Source Files</Filter>
    </ClCompile>
    <ClCompile Include="src\DatagramSocketTest.cpp">
      <Filter>Sockets\Source Files</Filter>
    </ClCompile>
    <ClCompile Include="src\DialogServer.cpp">
      <Filter>Sockets\Source Files</Filter>
    </ClCompile>
    <ClCompile Include="src\DialogSocketTest.cpp">
      <Filter>Sockets\Source Files</Filter>
    </ClCompile>
    <ClCompile Include="src\EchoServer.cpp">
      <Filter>Sockets\Source Files</Filter>
    </ClCompile>
    <ClCompile Include="src\MulticastEchoServer.cpp">
      <Filter>Sockets\Source Files</Filter>
    </ClCompile>
    <ClCompile Include="src\MulticastSocketTest.cpp">
      <Filter>Sockets\Source Files</Filter>
    </ClCompile>
    <ClCompile Include="src\PollSetTest.cpp">
      <Filter>Sockets\Source Files</Filter>
    </ClCompile>
    <ClCompile Include="src\RawSocketTest.cpp">
      <Filter>Sockets\Source Files</Filter>
    </ClCompile>
    <ClCompile Include="src\SocketsTestSuite.cpp">
      <Filter>Sockets\Source Files</Filter>
    </ClCompile>
    <ClCompile Include="src\SocketStreamTest.cpp">
      <Filter>Sockets\Source Files</Filter>
    </ClCompile>
    <ClCompile Include="src\SocketTest.cpp">
      <Filter>Sockets\Source Files</Filter>
    </ClCompile>
    <ClCompile Include="src\UDPEchoServer.cpp">
      <Filter>Sockets\Source Files</Filter>
    </ClCompile>
    <ClCompile Include="src\MediaTypeTest.cpp">
      <Filter>Messages\Source Files</Filter>
    </ClCompile>
    <ClCompile Include="src\MessageHeaderTest.cpp">
      <Filter>Messages\Source Files</Filter>
    </ClCompile>
    <ClCompile Include="src\MessagesTestSuite.cpp">
      <Filter>Messages\Source Files</Filter>
    </ClCompile>
    <ClCompile Include="src\MultipartReaderTest.cpp">
      <Filter>Messages\Source Files</Filter>
    </ClCompile>
    <ClCompile Include="src\MultipartWriterTest.cpp">
      <Filter>Messages\Source Files</Filter>
    </ClCompile>
    <ClCompile Include="src\NameValueCollectionTest.cpp">
      <Filter>Messages\Source Files</Filter>
    </ClCompile>
    <ClCompile Include="src\QuotedPrintableTest.cpp">
      <Filter>Messages\Source Files</Filter>
    </ClCompile>
    <ClCompile Include="src\HTTPCookieTest.cpp">
      <Filter>HTTP\Source Files</Filter>
    </ClCompile>
    <ClCompile Include="src\HTTPCredentialsTest.cpp">
      <Filter>HTTP\Source Files</Filter>
    </ClCompile>
    <ClCompile Include="src\HTTPRequestTest.cpp">
      <Filter>HTTP\Source Files</Filter>
    </ClCompile>
    <ClCompile Include="src\HTTPResponseTest.cpp">
      <Filter>HTTP\Source Files</Filter>
    </ClCompile>
    <ClCompile Include="src\HTTPTestServer.cpp">
      <Filter>HTTP\Source Files</Filter>
    </ClCompile>
    <ClCompile Include="src\HTTPTestSuite.cpp">
      <Filter>HTTP\Source Files</Filter>
    </ClCompile>
    <ClCompile Include="src\TCPServerTest.cpp">
      <Filter>TCPServer\Source Files</Filter>
    </ClCompile>
    <ClCompile Include="src\TCPServerTestSuite.cpp">
      <Filter>TCPServer\Source Files</Filter>
    </ClCompile>
    <ClCompile Include="src\HTTPServerTest.cpp">
      <Filter>HTTPServer\Source Files</Filter>
    </ClCompile>
    <ClCompile Include="src\HTTPServerTestSuite.cpp">
      <Filter>HTTPServer\Source Files</Filter>
    </ClCompile>
    <ClCompile Include="src\HTMLFormTest.cpp">
      <Filter>HTML\Source Files</Filter>
    </ClCompile>
    <ClCompile Include="src\HTMLTestSuite.cpp">
      <Filter>HTML\Source Files</Filter>
    </ClCompile>
    <ClCompile Include="src\HTTPClientSessionTest.cpp">
      <Filter>HTTPClient\Source Files</Filter>
    </ClCompile>
    <ClCompile Include="src\HTTPClientTestSuite.cpp">
      <Filter>HTTPClient\Source Files</Filter>
    </ClCompile>
    <ClCompile Include="src\HTTPStreamFactoryTest.cpp">
      <Filter>HTTPClient\Source Files</Filter>
    </ClCompile>
    <ClCompile Include="src\FTPClientSessionTest.cpp">
      <Filter>FTPClient\Source Files</Filter>
    </ClCompile>
    <ClCompile Include="src\FTPClientTestSuite.cpp">
      <Filter>FTPClient\Source Files</Filter>
    </ClCompile>
    <ClCompile Include="src\FTPStreamFactoryTest.cpp">
      <Filter>FTPClient\Source Files</Filter>
    </ClCompile>
    <ClCompile Include="src\ReactorTestSuite.cpp">
      <Filter>Reactor\Source Files</Filter>
    </ClCompile>
    <ClCompile Include="src\SocketReactorTest.cpp">
      <Filter>Reactor\Source Files</Filter>
    </ClCompile>
    <ClCompile Include="src\MailMessageTest.cpp">
      <Filter>Mail\Source Files</Filter>
    </ClCompile>
    <ClCompile Include="src\MailStreamTest.cpp">
      <Filter>Mail\Source Files</Filter>
    </ClCompile>
    <ClCompile Include="src\MailTestSuite.cpp">
      <Filter>Mail\Source Files</Filter>
    </ClCompile>
    <ClCompile Include="src\POP3ClientSessionTest.cpp">
      <Filter>Mail\Source Files</Filter>
    </ClCompile>
    <ClCompile Include="src\SMTPClientSessionTest.cpp">
      <Filter>Mail\Source Files</Filter>
    </ClCompile>
    <ClCompile Include="src\ICMPClientTest.cpp">
      <Filter>ICMP\Source Files</Filter>
    </ClCompile>
    <ClCompile Include="src\ICMPClientTestSuite.cpp">
      <Filter>ICMP\Source Files</Filter>
    </ClCompile>
    <ClCompile Include="src\ICMPSocketTest.cpp">
      <Filter>ICMP\Source Files</Filter>
    </ClCompile>
    <ClCompile Include="src\NTPClientTest.cpp">
      <Filter>NTP\Source Files</Filter>
    </ClCompile>
    <ClCompile Include="src\NTPClientTestSuite.cpp">
      <Filter>NTP\Source Files</Filter>
    </ClCompile>
    <ClCompile Include="src\SyslogTest.cpp">
      <Filter>Logging\Source Files</Filter>
    </ClCompile>
    <ClCompile Include="src\WebSocketTest.cpp">
      <Filter>WebSocket\Source Files</Filter>
    </ClCompile>
    <ClCompile Include="src\WebSocketTestSuite.cpp">
      <Filter>WebSocket\Source Files</Filter>
    </ClCompile>
    <ClCompile Include="src\OAuth10CredentialsTest.cpp">
      <Filter>OAuth\Source Files</Filter>
    </ClCompile>
    <ClCompile Include="src\OAuth20CredentialsTest.cpp">
      <Filter>OAuth\Source Files</Filter>
    </ClCompile>
    <ClCompile Include="src\OAuthTestSuite.cpp">
      <Filter>OAuth\Source Files</Filter>
    </ClCompile>
    <ClCompile Include="src\UDPServerTest.cpp">
      <Filter>UDP\Source Files</Filter>
    </ClCompile>
    <ClCompile Include="src\UDPServerTestSuite.cpp">
      <Filter>UDP\Source Files</Filter>
    </ClCompile>
  </ItemGroup>
</Project><|MERGE_RESOLUTION|>--- conflicted
+++ resolved
@@ -2,174 +2,6 @@
 <Project ToolsVersion="4.0" xmlns="http://schemas.microsoft.com/developer/msbuild/2003">
   <ItemGroup>
     <Filter Include="NetCore">
-<<<<<<< HEAD
-      <UniqueIdentifier>{b872045a-5d45-4c13-8868-62c982b7ed0e}</UniqueIdentifier>
-    </Filter>
-    <Filter Include="NetCore\Header Files">
-      <UniqueIdentifier>{880bfdfb-91d1-46eb-bb4f-92ac1df5b827}</UniqueIdentifier>
-    </Filter>
-    <Filter Include="NetCore\Source Files">
-      <UniqueIdentifier>{78a6eb0c-86d7-49fe-923f-ce6ff4657bc9}</UniqueIdentifier>
-    </Filter>
-    <Filter Include="_Suite">
-      <UniqueIdentifier>{ebe81787-55c8-44e5-9d1b-ae20953701d0}</UniqueIdentifier>
-    </Filter>
-    <Filter Include="_Suite\Header Files">
-      <UniqueIdentifier>{eb166de5-affb-49f7-867e-ba0ec16caf83}</UniqueIdentifier>
-    </Filter>
-    <Filter Include="_Suite\Source Files">
-      <UniqueIdentifier>{05f89055-2bfe-4b8a-8e9b-e402105a8249}</UniqueIdentifier>
-    </Filter>
-    <Filter Include="_Driver">
-      <UniqueIdentifier>{3e5bf990-13a2-46d2-97cf-bf04ea0a9fd5}</UniqueIdentifier>
-    </Filter>
-    <Filter Include="_Driver\Source Files">
-      <UniqueIdentifier>{c57e3dfe-600a-46fc-8233-537cc25762e1}</UniqueIdentifier>
-    </Filter>
-    <Filter Include="Sockets">
-      <UniqueIdentifier>{7c8744d0-ef3e-4644-ba7d-5fd86a8e4655}</UniqueIdentifier>
-    </Filter>
-    <Filter Include="Sockets\Header Files">
-      <UniqueIdentifier>{ab60bcbf-a10f-4910-9ad7-47d58a427311}</UniqueIdentifier>
-    </Filter>
-    <Filter Include="Sockets\Source Files">
-      <UniqueIdentifier>{0ff09e37-a3c6-44cd-9e75-64ed4945316d}</UniqueIdentifier>
-    </Filter>
-    <Filter Include="Messages">
-      <UniqueIdentifier>{11eb397d-738c-4418-b668-6e889e9e366b}</UniqueIdentifier>
-    </Filter>
-    <Filter Include="Messages\Header Files">
-      <UniqueIdentifier>{ea184054-2cba-4c3d-aef8-ce029f875d9a}</UniqueIdentifier>
-    </Filter>
-    <Filter Include="Messages\Source Files">
-      <UniqueIdentifier>{b0d70fbd-afda-4e0d-94de-d65e8badb699}</UniqueIdentifier>
-    </Filter>
-    <Filter Include="HTTP">
-      <UniqueIdentifier>{534a8710-f2b4-46f2-8cb0-8135e94ee875}</UniqueIdentifier>
-    </Filter>
-    <Filter Include="HTTP\Header Files">
-      <UniqueIdentifier>{c86d6db5-eaba-4d85-983b-7434a89af67a}</UniqueIdentifier>
-    </Filter>
-    <Filter Include="HTTP\Source Files">
-      <UniqueIdentifier>{d798f0b0-b58d-43e7-8810-5d871ca3a517}</UniqueIdentifier>
-    </Filter>
-    <Filter Include="TCPServer">
-      <UniqueIdentifier>{3207b3e7-f351-4c72-9223-22a1f7f00ac5}</UniqueIdentifier>
-    </Filter>
-    <Filter Include="TCPServer\Header Files">
-      <UniqueIdentifier>{d1f1537a-4cd4-4288-a47a-acf1e9456b2a}</UniqueIdentifier>
-    </Filter>
-    <Filter Include="TCPServer\Source Files">
-      <UniqueIdentifier>{3f7de4d3-8efa-4dc6-b2a5-53d70e1f1d7f}</UniqueIdentifier>
-    </Filter>
-    <Filter Include="HTTPServer">
-      <UniqueIdentifier>{94640cb8-9ed1-49d0-a228-52e75f26887c}</UniqueIdentifier>
-    </Filter>
-    <Filter Include="HTTPServer\Header Files">
-      <UniqueIdentifier>{059158ed-09c4-4463-8efa-21c38d5534f1}</UniqueIdentifier>
-    </Filter>
-    <Filter Include="HTTPServer\Source Files">
-      <UniqueIdentifier>{e911f125-75bb-4cbe-8c2a-c29540bbd42d}</UniqueIdentifier>
-    </Filter>
-    <Filter Include="HTML">
-      <UniqueIdentifier>{4ae582b2-6452-457e-99a5-8f70e8f63582}</UniqueIdentifier>
-    </Filter>
-    <Filter Include="HTML\Header Files">
-      <UniqueIdentifier>{c24d65c6-4473-4430-ba53-2ded756a932f}</UniqueIdentifier>
-    </Filter>
-    <Filter Include="HTML\Source Files">
-      <UniqueIdentifier>{9f6f46c5-affc-4cb4-800c-79e9594e6fa8}</UniqueIdentifier>
-    </Filter>
-    <Filter Include="HTTPClient">
-      <UniqueIdentifier>{db2fb466-daeb-4cee-9e6b-16e15120c8da}</UniqueIdentifier>
-    </Filter>
-    <Filter Include="HTTPClient\Header Files">
-      <UniqueIdentifier>{c9e5638e-1ffb-47b4-9a4d-76cecf8bb07a}</UniqueIdentifier>
-    </Filter>
-    <Filter Include="HTTPClient\Source Files">
-      <UniqueIdentifier>{6944cbe6-cbc3-4b91-89f1-595f49da2173}</UniqueIdentifier>
-    </Filter>
-    <Filter Include="FTPClient">
-      <UniqueIdentifier>{973ffd1c-9551-4397-9d74-f621ac103c7f}</UniqueIdentifier>
-    </Filter>
-    <Filter Include="FTPClient\Header Files">
-      <UniqueIdentifier>{1951d85e-971d-4cc7-a675-c10636fa93a1}</UniqueIdentifier>
-    </Filter>
-    <Filter Include="FTPClient\Source Files">
-      <UniqueIdentifier>{ef422b71-8d53-4819-8ee9-0973d0ddf463}</UniqueIdentifier>
-    </Filter>
-    <Filter Include="Reactor">
-      <UniqueIdentifier>{ab738749-4615-40a1-9c35-3347abecb474}</UniqueIdentifier>
-    </Filter>
-    <Filter Include="Reactor\Header Files">
-      <UniqueIdentifier>{eb73fec1-f663-44f3-bb7f-a8862b6441ed}</UniqueIdentifier>
-    </Filter>
-    <Filter Include="Reactor\Source Files">
-      <UniqueIdentifier>{86f0a98c-7906-43af-9be7-5b782b3c68f2}</UniqueIdentifier>
-    </Filter>
-    <Filter Include="Mail">
-      <UniqueIdentifier>{9975e15d-89db-4194-8c64-188e3b161fec}</UniqueIdentifier>
-    </Filter>
-    <Filter Include="Mail\Header Files">
-      <UniqueIdentifier>{be3d8431-9332-477a-956f-814e07bcee60}</UniqueIdentifier>
-    </Filter>
-    <Filter Include="Mail\Source Files">
-      <UniqueIdentifier>{a93efd5e-f326-4827-8837-e58c3629c469}</UniqueIdentifier>
-    </Filter>
-    <Filter Include="ICMP">
-      <UniqueIdentifier>{030d569d-1e70-4c89-a5d9-2ec2dedeb7a6}</UniqueIdentifier>
-    </Filter>
-    <Filter Include="ICMP\Header Files">
-      <UniqueIdentifier>{016cfa78-9a42-4f81-b55f-449a296939f7}</UniqueIdentifier>
-    </Filter>
-    <Filter Include="ICMP\Source Files">
-      <UniqueIdentifier>{4b67030a-4146-467d-9419-668c063f5f32}</UniqueIdentifier>
-    </Filter>
-    <Filter Include="NTP">
-      <UniqueIdentifier>{165bd453-4ef4-47ce-a151-07f29404b3c8}</UniqueIdentifier>
-    </Filter>
-    <Filter Include="NTP\Header Files">
-      <UniqueIdentifier>{9c4ccaad-3435-4407-8944-ee370b61b7e4}</UniqueIdentifier>
-    </Filter>
-    <Filter Include="NTP\Source Files">
-      <UniqueIdentifier>{f9c93a74-e47f-4899-a5ed-d4d4cf417a98}</UniqueIdentifier>
-    </Filter>
-    <Filter Include="Logging">
-      <UniqueIdentifier>{0e4f6169-3e89-4e05-8a1d-ef2be0821253}</UniqueIdentifier>
-    </Filter>
-    <Filter Include="Logging\Header Files">
-      <UniqueIdentifier>{78af3cf1-b1b9-41c4-8ea8-d9d68e0cb65e}</UniqueIdentifier>
-    </Filter>
-    <Filter Include="Logging\Source Files">
-      <UniqueIdentifier>{82d3ea06-90f8-4f5c-a947-e73b270aa590}</UniqueIdentifier>
-    </Filter>
-    <Filter Include="WebSocket">
-      <UniqueIdentifier>{ab78134f-aa2b-4a49-91b9-c88da17a7cab}</UniqueIdentifier>
-    </Filter>
-    <Filter Include="WebSocket\Header Files">
-      <UniqueIdentifier>{91cc1937-3836-42bd-863e-7d8a4715e211}</UniqueIdentifier>
-    </Filter>
-    <Filter Include="WebSocket\Source Files">
-      <UniqueIdentifier>{cdc6a9ba-9345-4e63-8090-b0bb26fd200c}</UniqueIdentifier>
-    </Filter>
-    <Filter Include="OAuth">
-      <UniqueIdentifier>{6aa661db-2aa4-45fd-b487-c159bc385818}</UniqueIdentifier>
-    </Filter>
-    <Filter Include="OAuth\Header Files">
-      <UniqueIdentifier>{e085d09f-c3a9-482f-8286-8d9a51c78fb1}</UniqueIdentifier>
-    </Filter>
-    <Filter Include="OAuth\Source Files">
-      <UniqueIdentifier>{f328ff0c-8c21-48fe-bd85-22fafa469435}</UniqueIdentifier>
-    </Filter>
-    <Filter Include="UDP">
-      <UniqueIdentifier>{b3bd6d1a-30b4-4874-a4ae-0afa5fec49f0}</UniqueIdentifier>
-    </Filter>
-    <Filter Include="UDP\Source Files">
-      <UniqueIdentifier>{db96680d-ce10-453d-814f-b6fab8f5b593}</UniqueIdentifier>
-    </Filter>
-    <Filter Include="UDP\Header Files">
-      <UniqueIdentifier>{5e9277e7-1fa0-4c6b-aac7-6cee25d6e3f9}</UniqueIdentifier>
-=======
       <UniqueIdentifier>{22175999-8258-4fcc-9eae-6729d0cdd79b}</UniqueIdentifier>
     </Filter>
     <Filter Include="NetCore\Header Files">
@@ -327,7 +159,6 @@
     </Filter>
     <Filter Include="OAuth\Source Files">
       <UniqueIdentifier>{b3366bf8-20d2-4448-b179-f966e02e8cb6}</UniqueIdentifier>
->>>>>>> 31b77f22
     </Filter>
   </ItemGroup>
   <ItemGroup>
