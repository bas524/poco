<<<<<<< HEAD
<?xml version="1.0" encoding="utf-8"?>
=======
﻿<?xml version="1.0" encoding="utf-8"?>
>>>>>>> e18f1c05
<Project DefaultTargets="Build" ToolsVersion="15.0" xmlns="http://schemas.microsoft.com/developer/msbuild/2003">
  <ItemGroup Label="ProjectConfigurations">
    <ProjectConfiguration Include="debug_shared|Win32">
      <Configuration>debug_shared</Configuration>
      <Platform>Win32</Platform>
    </ProjectConfiguration>
    <ProjectConfiguration Include="debug_static_md|Win32">
      <Configuration>debug_static_md</Configuration>
      <Platform>Win32</Platform>
    </ProjectConfiguration>
    <ProjectConfiguration Include="debug_static_mt|Win32">
      <Configuration>debug_static_mt</Configuration>
      <Platform>Win32</Platform>
    </ProjectConfiguration>
    <ProjectConfiguration Include="release_shared|Win32">
      <Configuration>release_shared</Configuration>
      <Platform>Win32</Platform>
    </ProjectConfiguration>
    <ProjectConfiguration Include="release_static_md|Win32">
      <Configuration>release_static_md</Configuration>
      <Platform>Win32</Platform>
    </ProjectConfiguration>
    <ProjectConfiguration Include="release_static_mt|Win32">
      <Configuration>release_static_mt</Configuration>
      <Platform>Win32</Platform>
    </ProjectConfiguration>
  </ItemGroup>
  <PropertyGroup Label="Globals">
    <ProjectName>Net</ProjectName>
    <ProjectGuid>{B057A1FE-09F7-465E-B8B5-E1B659051D76}</ProjectGuid>
    <RootNamespace>Net</RootNamespace>
    <Keyword>Win32Proj</Keyword>
  </PropertyGroup>
  <Import Project="$(VCTargetsPath)\Microsoft.Cpp.Default.props" />
  <PropertyGroup Condition="'$(Configuration)|$(Platform)'=='release_static_md|Win32'" Label="Configuration">
    <ConfigurationType>StaticLibrary</ConfigurationType>
    <CharacterSet>MultiByte</CharacterSet>
    <PlatformToolset>v141</PlatformToolset>
  </PropertyGroup>
  <PropertyGroup Condition="'$(Configuration)|$(Platform)'=='debug_static_md|Win32'" Label="Configuration">
    <ConfigurationType>StaticLibrary</ConfigurationType>
    <CharacterSet>MultiByte</CharacterSet>
    <PlatformToolset>v141</PlatformToolset>
  </PropertyGroup>
  <PropertyGroup Condition="'$(Configuration)|$(Platform)'=='release_static_mt|Win32'" Label="Configuration">
    <ConfigurationType>StaticLibrary</ConfigurationType>
    <CharacterSet>MultiByte</CharacterSet>
    <PlatformToolset>v141</PlatformToolset>
  </PropertyGroup>
  <PropertyGroup Condition="'$(Configuration)|$(Platform)'=='debug_static_mt|Win32'" Label="Configuration">
    <ConfigurationType>StaticLibrary</ConfigurationType>
    <CharacterSet>MultiByte</CharacterSet>
    <PlatformToolset>v141</PlatformToolset>
  </PropertyGroup>
  <PropertyGroup Condition="'$(Configuration)|$(Platform)'=='release_shared|Win32'" Label="Configuration">
    <ConfigurationType>DynamicLibrary</ConfigurationType>
    <CharacterSet>MultiByte</CharacterSet>
    <PlatformToolset>v141</PlatformToolset>
  </PropertyGroup>
  <PropertyGroup Condition="'$(Configuration)|$(Platform)'=='debug_shared|Win32'" Label="Configuration">
    <ConfigurationType>DynamicLibrary</ConfigurationType>
    <CharacterSet>MultiByte</CharacterSet>
    <PlatformToolset>v141</PlatformToolset>
  </PropertyGroup>
  <Import Project="$(VCTargetsPath)\Microsoft.Cpp.props" />
  <ImportGroup Label="ExtensionSettings" />
  <ImportGroup Condition="'$(Configuration)|$(Platform)'=='release_static_md|Win32'" Label="PropertySheets">
    <Import Condition="exists('$(UserRootDir)\Microsoft.Cpp.$(Platform).user.props')" Label="LocalAppDataPlatform" Project="$(UserRootDir)\Microsoft.Cpp.$(Platform).user.props" />
  </ImportGroup>
  <ImportGroup Condition="'$(Configuration)|$(Platform)'=='debug_static_md|Win32'" Label="PropertySheets">
    <Import Condition="exists('$(UserRootDir)\Microsoft.Cpp.$(Platform).user.props')" Label="LocalAppDataPlatform" Project="$(UserRootDir)\Microsoft.Cpp.$(Platform).user.props" />
  </ImportGroup>
  <ImportGroup Condition="'$(Configuration)|$(Platform)'=='release_static_mt|Win32'" Label="PropertySheets">
    <Import Condition="exists('$(UserRootDir)\Microsoft.Cpp.$(Platform).user.props')" Label="LocalAppDataPlatform" Project="$(UserRootDir)\Microsoft.Cpp.$(Platform).user.props" />
  </ImportGroup>
  <ImportGroup Condition="'$(Configuration)|$(Platform)'=='debug_static_mt|Win32'" Label="PropertySheets">
    <Import Condition="exists('$(UserRootDir)\Microsoft.Cpp.$(Platform).user.props')" Label="LocalAppDataPlatform" Project="$(UserRootDir)\Microsoft.Cpp.$(Platform).user.props" />
  </ImportGroup>
  <ImportGroup Condition="'$(Configuration)|$(Platform)'=='release_shared|Win32'" Label="PropertySheets">
    <Import Condition="exists('$(UserRootDir)\Microsoft.Cpp.$(Platform).user.props')" Label="LocalAppDataPlatform" Project="$(UserRootDir)\Microsoft.Cpp.$(Platform).user.props" />
  </ImportGroup>
  <ImportGroup Condition="'$(Configuration)|$(Platform)'=='debug_shared|Win32'" Label="PropertySheets">
    <Import Condition="exists('$(UserRootDir)\Microsoft.Cpp.$(Platform).user.props')" Label="LocalAppDataPlatform" Project="$(UserRootDir)\Microsoft.Cpp.$(Platform).user.props" />
  </ImportGroup>
  <PropertyGroup Label="UserMacros" />
  <PropertyGroup>
    <_ProjectFileVersion>14.0.23107.0</_ProjectFileVersion>
    <TargetName Condition="'$(Configuration)|$(Platform)'=='debug_shared|Win32'">PocoNetd</TargetName>
    <TargetName Condition="'$(Configuration)|$(Platform)'=='debug_static_md|Win32'">PocoNetmdd</TargetName>
    <TargetName Condition="'$(Configuration)|$(Platform)'=='debug_static_mt|Win32'">PocoNetmtd</TargetName>
    <TargetName Condition="'$(Configuration)|$(Platform)'=='release_shared|Win32'">PocoNet</TargetName>
    <TargetName Condition="'$(Configuration)|$(Platform)'=='release_static_md|Win32'">PocoNetmd</TargetName>
    <TargetName Condition="'$(Configuration)|$(Platform)'=='release_static_mt|Win32'">PocoNetmt</TargetName>
  </PropertyGroup>
  <PropertyGroup Condition="'$(Configuration)|$(Platform)'=='debug_shared|Win32'">
    <OutDir>..\bin\</OutDir>
    <IntDir>obj\Net\$(Configuration)\</IntDir>
    <LinkIncremental>true</LinkIncremental>
  </PropertyGroup>
  <PropertyGroup Condition="'$(Configuration)|$(Platform)'=='release_shared|Win32'">
    <OutDir>..\bin\</OutDir>
    <IntDir>obj\Net\$(Configuration)\</IntDir>
    <LinkIncremental>false</LinkIncremental>
  </PropertyGroup>
  <PropertyGroup Condition="'$(Configuration)|$(Platform)'=='debug_static_mt|Win32'">
    <OutDir>..\lib\</OutDir>
    <IntDir>obj\Net\$(Configuration)\</IntDir>
  </PropertyGroup>
  <PropertyGroup Condition="'$(Configuration)|$(Platform)'=='release_static_mt|Win32'">
    <OutDir>..\lib\</OutDir>
    <IntDir>obj\Net\$(Configuration)\</IntDir>
  </PropertyGroup>
  <PropertyGroup Condition="'$(Configuration)|$(Platform)'=='debug_static_md|Win32'">
    <OutDir>..\lib\</OutDir>
    <IntDir>obj\Net\$(Configuration)\</IntDir>
  </PropertyGroup>
  <PropertyGroup Condition="'$(Configuration)|$(Platform)'=='release_static_md|Win32'">
    <OutDir>..\lib\</OutDir>
    <IntDir>obj\Net\$(Configuration)\</IntDir>
  </PropertyGroup>
  <ItemDefinitionGroup Condition="'$(Configuration)|$(Platform)'=='debug_shared|Win32'">
    <ClCompile>
      <Optimization>Disabled</Optimization>
      <AdditionalIncludeDirectories>.\include;..\Foundation\include;%(AdditionalIncludeDirectories)</AdditionalIncludeDirectories>
      <PreprocessorDefinitions>WIN32;_DEBUG;_WINDOWS;_USRDLL;Net_EXPORTS;%(PreprocessorDefinitions)</PreprocessorDefinitions>
      <StringPooling>true</StringPooling>
      <MinimalRebuild>true</MinimalRebuild>
      <BasicRuntimeChecks>EnableFastChecks</BasicRuntimeChecks>
      <RuntimeLibrary>MultiThreadedDebugDLL</RuntimeLibrary>
      <BufferSecurityCheck>true</BufferSecurityCheck>
      <TreatWChar_tAsBuiltInType>true</TreatWChar_tAsBuiltInType>
      <ForceConformanceInForLoopScope>true</ForceConformanceInForLoopScope>
      <RuntimeTypeInfo>true</RuntimeTypeInfo>
      <PrecompiledHeader />
      <WarningLevel>Level3</WarningLevel>
      <DebugInformationFormat>ProgramDatabase</DebugInformationFormat>
      <CompileAs>Default</CompileAs>
    </ClCompile>
    <Link>
      <AdditionalDependencies>ws2_32.lib;iphlpapi.lib;%(AdditionalDependencies)</AdditionalDependencies>
      <OutputFile>..\bin\PocoNetd.dll</OutputFile>
      <SuppressStartupBanner>true</SuppressStartupBanner>
      <GenerateDebugInformation>true</GenerateDebugInformation>
      <ProgramDatabaseFile>..\bin\PocoNetd.pdb</ProgramDatabaseFile>
      <AdditionalLibraryDirectories>..\lib;%(AdditionalLibraryDirectories)</AdditionalLibraryDirectories>
      <SubSystem>Console</SubSystem>
      <ImportLibrary>..\lib\PocoNetd.lib</ImportLibrary>
      <TargetMachine>MachineX86</TargetMachine>
    </Link>
  </ItemDefinitionGroup>
  <ItemDefinitionGroup Condition="'$(Configuration)|$(Platform)'=='release_shared|Win32'">
    <ClCompile>
      <Optimization>MaxSpeed</Optimization>
      <InlineFunctionExpansion>OnlyExplicitInline</InlineFunctionExpansion>
      <IntrinsicFunctions>true</IntrinsicFunctions>
      <FavorSizeOrSpeed>Speed</FavorSizeOrSpeed>
      <OmitFramePointers>true</OmitFramePointers>
      <AdditionalIncludeDirectories>.\include;..\Foundation\include;%(AdditionalIncludeDirectories)</AdditionalIncludeDirectories>
      <PreprocessorDefinitions>WIN32;NDEBUG;_WINDOWS;_USRDLL;Net_EXPORTS;%(PreprocessorDefinitions)</PreprocessorDefinitions>
      <StringPooling>true</StringPooling>
      <RuntimeLibrary>MultiThreadedDLL</RuntimeLibrary>
      <BufferSecurityCheck>false</BufferSecurityCheck>
      <TreatWChar_tAsBuiltInType>true</TreatWChar_tAsBuiltInType>
      <ForceConformanceInForLoopScope>true</ForceConformanceInForLoopScope>
      <RuntimeTypeInfo>true</RuntimeTypeInfo>
      <PrecompiledHeader />
      <WarningLevel>Level3</WarningLevel>
      <DebugInformationFormat />
      <CompileAs>Default</CompileAs>
    </ClCompile>
    <Link>
      <AdditionalDependencies>ws2_32.lib;iphlpapi.lib;%(AdditionalDependencies)</AdditionalDependencies>
      <OutputFile>..\bin\PocoNet.dll</OutputFile>
      <SuppressStartupBanner>true</SuppressStartupBanner>
      <GenerateDebugInformation>false</GenerateDebugInformation>
      <AdditionalLibraryDirectories>..\lib;%(AdditionalLibraryDirectories)</AdditionalLibraryDirectories>
      <SubSystem>Console</SubSystem>
      <OptimizeReferences>true</OptimizeReferences>
      <EnableCOMDATFolding>true</EnableCOMDATFolding>
      <ImportLibrary>..\lib\PocoNet.lib</ImportLibrary>
      <TargetMachine>MachineX86</TargetMachine>
    </Link>
  </ItemDefinitionGroup>
  <ItemDefinitionGroup Condition="'$(Configuration)|$(Platform)'=='debug_static_mt|Win32'">
    <ClCompile>
      <Optimization>Disabled</Optimization>
      <AdditionalIncludeDirectories>.\include;..\Foundation\include;%(AdditionalIncludeDirectories)</AdditionalIncludeDirectories>
      <PreprocessorDefinitions>WIN32;_DEBUG;_WINDOWS;POCO_STATIC;%(PreprocessorDefinitions)</PreprocessorDefinitions>
      <StringPooling>true</StringPooling>
      <MinimalRebuild>true</MinimalRebuild>
      <BasicRuntimeChecks>EnableFastChecks</BasicRuntimeChecks>
      <RuntimeLibrary>MultiThreadedDebug</RuntimeLibrary>
      <BufferSecurityCheck>true</BufferSecurityCheck>
      <TreatWChar_tAsBuiltInType>true</TreatWChar_tAsBuiltInType>
      <ForceConformanceInForLoopScope>true</ForceConformanceInForLoopScope>
      <RuntimeTypeInfo>true</RuntimeTypeInfo>
      <PrecompiledHeader />
      <ProgramDataBaseFileName>..\lib\PocoNetmtd.pdb</ProgramDataBaseFileName>
      <WarningLevel>Level3</WarningLevel>
      <DebugInformationFormat>ProgramDatabase</DebugInformationFormat>
      <CompileAs>Default</CompileAs>
    </ClCompile>
    <Lib>
      <OutputFile>..\lib\PocoNetmtd.lib</OutputFile>
    </Lib>
  </ItemDefinitionGroup>
  <ItemDefinitionGroup Condition="'$(Configuration)|$(Platform)'=='release_static_mt|Win32'">
    <ClCompile>
      <Optimization>MaxSpeed</Optimization>
      <InlineFunctionExpansion>OnlyExplicitInline</InlineFunctionExpansion>
      <IntrinsicFunctions>true</IntrinsicFunctions>
      <FavorSizeOrSpeed>Speed</FavorSizeOrSpeed>
      <OmitFramePointers>true</OmitFramePointers>
      <AdditionalIncludeDirectories>.\include;..\Foundation\include;%(AdditionalIncludeDirectories)</AdditionalIncludeDirectories>
      <PreprocessorDefinitions>WIN32;NDEBUG;_WINDOWS;POCO_STATIC;%(PreprocessorDefinitions)</PreprocessorDefinitions>
      <StringPooling>true</StringPooling>
      <RuntimeLibrary>MultiThreaded</RuntimeLibrary>
      <BufferSecurityCheck>false</BufferSecurityCheck>
      <TreatWChar_tAsBuiltInType>true</TreatWChar_tAsBuiltInType>
      <ForceConformanceInForLoopScope>true</ForceConformanceInForLoopScope>
      <RuntimeTypeInfo>true</RuntimeTypeInfo>
      <PrecompiledHeader />
      <WarningLevel>Level3</WarningLevel>
      <DebugInformationFormat />
      <CompileAs>Default</CompileAs>
    </ClCompile>
    <Lib>
      <OutputFile>..\lib\PocoNetmt.lib</OutputFile>
    </Lib>
  </ItemDefinitionGroup>
  <ItemDefinitionGroup Condition="'$(Configuration)|$(Platform)'=='debug_static_md|Win32'">
    <ClCompile>
      <Optimization>Disabled</Optimization>
      <AdditionalIncludeDirectories>.\include;..\Foundation\include;%(AdditionalIncludeDirectories)</AdditionalIncludeDirectories>
      <PreprocessorDefinitions>WIN32;_DEBUG;_WINDOWS;POCO_STATIC;%(PreprocessorDefinitions)</PreprocessorDefinitions>
      <StringPooling>true</StringPooling>
      <MinimalRebuild>true</MinimalRebuild>
      <BasicRuntimeChecks>EnableFastChecks</BasicRuntimeChecks>
      <RuntimeLibrary>MultiThreadedDebugDLL</RuntimeLibrary>
      <BufferSecurityCheck>true</BufferSecurityCheck>
      <TreatWChar_tAsBuiltInType>true</TreatWChar_tAsBuiltInType>
      <ForceConformanceInForLoopScope>true</ForceConformanceInForLoopScope>
      <RuntimeTypeInfo>true</RuntimeTypeInfo>
      <PrecompiledHeader />
      <ProgramDataBaseFileName>..\lib\PocoNetmdd.pdb</ProgramDataBaseFileName>
      <WarningLevel>Level3</WarningLevel>
      <DebugInformationFormat>ProgramDatabase</DebugInformationFormat>
      <CompileAs>Default</CompileAs>
    </ClCompile>
    <Lib>
      <OutputFile>..\lib\PocoNetmdd.lib</OutputFile>
    </Lib>
  </ItemDefinitionGroup>
  <ItemDefinitionGroup Condition="'$(Configuration)|$(Platform)'=='release_static_md|Win32'">
    <ClCompile>
      <Optimization>MaxSpeed</Optimization>
      <InlineFunctionExpansion>OnlyExplicitInline</InlineFunctionExpansion>
      <IntrinsicFunctions>true</IntrinsicFunctions>
      <FavorSizeOrSpeed>Speed</FavorSizeOrSpeed>
      <OmitFramePointers>true</OmitFramePointers>
      <AdditionalIncludeDirectories>.\include;..\Foundation\include;%(AdditionalIncludeDirectories)</AdditionalIncludeDirectories>
      <PreprocessorDefinitions>WIN32;NDEBUG;_WINDOWS;POCO_STATIC;%(PreprocessorDefinitions)</PreprocessorDefinitions>
      <StringPooling>true</StringPooling>
      <RuntimeLibrary>MultiThreadedDLL</RuntimeLibrary>
      <BufferSecurityCheck>false</BufferSecurityCheck>
      <TreatWChar_tAsBuiltInType>true</TreatWChar_tAsBuiltInType>
      <ForceConformanceInForLoopScope>true</ForceConformanceInForLoopScope>
      <RuntimeTypeInfo>true</RuntimeTypeInfo>
      <PrecompiledHeader />
      <ProgramDataBaseFileName>..\lib\PocoNetmd.pdb</ProgramDataBaseFileName>
      <WarningLevel>Level3</WarningLevel>
      <DebugInformationFormat />
      <CompileAs>Default</CompileAs>
    </ClCompile>
    <Lib>
      <AdditionalDependencies>ws2_32.lib;iphlpapi.lib;%(AdditionalDependencies)</AdditionalDependencies>
      <OutputFile>..\lib\PocoNetmd.lib</OutputFile>
    </Lib>
  </ItemDefinitionGroup>
  <ItemGroup>
    <ClInclude Include="include\Poco\Net\AbstractHTTPRequestHandler.h" />
    <ClInclude Include="include\Poco\Net\DatagramSocket.h" />
    <ClInclude Include="include\Poco\Net\DatagramSocketImpl.h" />
    <ClInclude Include="include\Poco\Net\DialogSocket.h" />
    <ClInclude Include="include\Poco\Net\DNS.h" />
    <ClInclude Include="include\Poco\Net\FilePartSource.h" />
    <ClInclude Include="include\Poco\Net\FTPClientSession.h" />
    <ClInclude Include="include\Poco\Net\FTPStreamFactory.h" />
    <ClInclude Include="include\Poco\Net\HostEntry.h" />
    <ClInclude Include="include\Poco\Net\HTMLForm.h" />
    <ClInclude Include="include\Poco\Net\HTTPAuthenticationParams.h" />
    <ClInclude Include="include\Poco\Net\HTTPBasicCredentials.h" />
    <ClInclude Include="include\Poco\Net\HTTPBasicStreamBuf.h" />
    <ClInclude Include="include\Poco\Net\HTTPBufferAllocator.h" />
    <ClInclude Include="include\Poco\Net\HTTPChunkedStream.h" />
    <ClInclude Include="include\Poco\Net\HTTPClientSession.h" />
    <ClInclude Include="include\Poco\Net\HTTPCookie.h" />
    <ClInclude Include="include\Poco\Net\HTTPCredentials.h" />
    <ClInclude Include="include\Poco\Net\HTTPDigestCredentials.h" />
    <ClInclude Include="include\Poco\Net\HTTPFixedLengthStream.h" />
    <ClInclude Include="include\Poco\Net\HTTPHeaderStream.h" />
    <ClInclude Include="include\Poco\Net\HTTPIOStream.h" />
    <ClInclude Include="include\Poco\Net\HTTPMessage.h" />
    <ClInclude Include="include\Poco\Net\HTTPRequest.h" />
    <ClInclude Include="include\Poco\Net\HTTPRequestHandler.h" />
    <ClInclude Include="include\Poco\Net\HTTPRequestHandlerFactory.h" />
    <ClInclude Include="include\Poco\Net\HTTPResponse.h" />
    <ClInclude Include="include\Poco\Net\HTTPServer.h" />
<<<<<<< HEAD
    <ClInclude Include="include\Poco\Net\HTTPServerAsyncConnection.h" />
    <ClInclude Include="include\Poco\Net\HTTPServerAsyncSession.h" />
=======
>>>>>>> e18f1c05
    <ClInclude Include="include\Poco\Net\HTTPServerConnection.h" />
    <ClInclude Include="include\Poco\Net\HTTPServerConnectionFactory.h" />
    <ClInclude Include="include\Poco\Net\HTTPServerParams.h" />
    <ClInclude Include="include\Poco\Net\HTTPServerRequest.h" />
    <ClInclude Include="include\Poco\Net\HTTPServerRequestImpl.h" />
    <ClInclude Include="include\Poco\Net\HTTPServerResponse.h" />
    <ClInclude Include="include\Poco\Net\HTTPServerResponseImpl.h" />
    <ClInclude Include="include\Poco\Net\HTTPServerSession.h" />
<<<<<<< HEAD
    <ClInclude Include="include\Poco\Net\HTTPServerSyncSession.h" />
=======
>>>>>>> e18f1c05
    <ClInclude Include="include\Poco\Net\HTTPSession.h" />
    <ClInclude Include="include\Poco\Net\HTTPSessionFactory.h" />
    <ClInclude Include="include\Poco\Net\HTTPSessionInstantiator.h" />
    <ClInclude Include="include\Poco\Net\HTTPStream.h" />
    <ClInclude Include="include\Poco\Net\HTTPStreamFactory.h" />
    <ClInclude Include="include\Poco\Net\ICMPClient.h" />
    <ClInclude Include="include\Poco\Net\ICMPEventArgs.h" />
    <ClInclude Include="include\Poco\Net\ICMPPacket.h" />
    <ClInclude Include="include\Poco\Net\ICMPPacketImpl.h" />
    <ClInclude Include="include\Poco\Net\ICMPSocket.h" />
    <ClInclude Include="include\Poco\Net\ICMPSocketImpl.h" />
    <ClInclude Include="include\Poco\Net\ICMPv4PacketImpl.h" />
    <ClInclude Include="include\Poco\Net\IPAddress.h" />
    <ClInclude Include="include\Poco\Net\IPAddressImpl.h" />
    <ClInclude Include="include\Poco\Net\MailMessage.h" />
    <ClInclude Include="include\Poco\Net\MailRecipient.h" />
    <ClInclude Include="include\Poco\Net\MailStream.h" />
    <ClInclude Include="include\Poco\Net\MediaType.h" />
    <ClInclude Include="include\Poco\Net\MessageHeader.h" />
    <ClInclude Include="include\Poco\Net\MulticastSocket.h" />
    <ClInclude Include="include\Poco\Net\MultipartReader.h" />
    <ClInclude Include="include\Poco\Net\MultipartWriter.h" />
    <ClInclude Include="include\Poco\Net\NameValueCollection.h" />
    <ClInclude Include="include\Poco\Net\Net.h" />
    <ClInclude Include="include\Poco\Net\NetException.h" />
    <ClInclude Include="include\Poco\Net\NetworkInterface.h" />
    <ClInclude Include="include\Poco\Net\NTPClient.h" />
    <ClInclude Include="include\Poco\Net\NTPEventArgs.h" />
    <ClInclude Include="include\Poco\Net\NTPPacket.h" />
    <ClInclude Include="include\Poco\Net\NullPartHandler.h" />
    <ClInclude Include="include\Poco\Net\OAuth10Credentials.h" />
    <ClInclude Include="include\Poco\Net\OAuth20Credentials.h" />
    <ClInclude Include="include\Poco\Net\ParallelSocketAcceptor.h" />
    <ClInclude Include="include\Poco\Net\ParallelSocketReactor.h" />
    <ClInclude Include="include\Poco\Net\PartHandler.h" />
    <ClInclude Include="include\Poco\Net\PartSource.h" />
    <ClInclude Include="include\Poco\Net\PartStore.h" />
<<<<<<< HEAD
=======
    <ClInclude Include="include\Poco\Net\PollSet.h" />
>>>>>>> e18f1c05
    <ClInclude Include="include\Poco\Net\POP3ClientSession.h" />
    <ClInclude Include="include\Poco\Net\QuotedPrintableDecoder.h" />
    <ClInclude Include="include\Poco\Net\QuotedPrintableEncoder.h" />
    <ClInclude Include="include\Poco\Net\RawSocket.h" />
    <ClInclude Include="include\Poco\Net\RawSocketImpl.h" />
    <ClInclude Include="include\Poco\Net\RemoteSyslogChannel.h" />
    <ClInclude Include="include\Poco\Net\RemoteSyslogListener.h" />
    <ClInclude Include="include\Poco\Net\ServerSocket.h" />
    <ClInclude Include="include\Poco\Net\ServerSocketImpl.h" />
    <ClInclude Include="include\Poco\Net\SMTPChannel.h" />
    <ClInclude Include="include\Poco\Net\SMTPClientSession.h" />
    <ClInclude Include="include\Poco\Net\Socket.h" />
    <ClInclude Include="include\Poco\Net\SocketAcceptor.h" />
    <ClInclude Include="include\Poco\Net\SocketAddress.h" />
    <ClInclude Include="include\Poco\Net\SocketAddressImpl.h" />
    <ClInclude Include="include\Poco\Net\SocketConnector.h" />
    <ClInclude Include="include\Poco\Net\SocketDefs.h" />
    <ClInclude Include="include\Poco\Net\SocketImpl.h" />
    <ClInclude Include="include\Poco\Net\SocketNotification.h" />
    <ClInclude Include="include\Poco\Net\SocketNotifier.h" />
    <ClInclude Include="include\Poco\Net\SocketReactor.h" />
    <ClInclude Include="include\Poco\Net\SocketStream.h" />
    <ClInclude Include="include\Poco\Net\StreamSocket.h" />
    <ClInclude Include="include\Poco\Net\StreamSocketImpl.h" />
    <ClInclude Include="include\Poco\Net\StringPartSource.h" />
    <ClInclude Include="include\Poco\Net\TCPServer.h" />
    <ClInclude Include="include\Poco\Net\TCPServerConnection.h" />
    <ClInclude Include="include\Poco\Net\TCPServerConnectionFactory.h" />
    <ClInclude Include="include\Poco\Net\TCPServerDispatcher.h" />
    <ClInclude Include="include\Poco\Net\TCPServerParams.h" />
    <ClInclude Include="include\Poco\Net\WebSocket.h" />
    <ClInclude Include="include\Poco\Net\WebSocketImpl.h" />
  </ItemGroup>
  <ItemGroup>
    <ClCompile Include="src\AbstractHTTPRequestHandler.cpp" />
    <ClCompile Include="src\DatagramSocket.cpp" />
    <ClCompile Include="src\DatagramSocketImpl.cpp" />
    <ClCompile Include="src\DialogSocket.cpp" />
    <ClCompile Include="src\DNS.cpp" />
    <ClCompile Include="src\FilePartSource.cpp" />
    <ClCompile Include="src\FTPClientSession.cpp" />
    <ClCompile Include="src\FTPStreamFactory.cpp" />
    <ClCompile Include="src\HostEntry.cpp" />
    <ClCompile Include="src\HTMLForm.cpp" />
    <ClCompile Include="src\HTTPAuthenticationParams.cpp" />
    <ClCompile Include="src\HTTPBasicCredentials.cpp" />
    <ClCompile Include="src\HTTPBufferAllocator.cpp" />
    <ClCompile Include="src\HTTPChunkedStream.cpp" />
    <ClCompile Include="src\HTTPClientSession.cpp" />
    <ClCompile Include="src\HTTPCookie.cpp" />
    <ClCompile Include="src\HTTPCredentials.cpp" />
    <ClCompile Include="src\HTTPDigestCredentials.cpp" />
    <ClCompile Include="src\HTTPFixedLengthStream.cpp" />
    <ClCompile Include="src\HTTPHeaderStream.cpp" />
    <ClCompile Include="src\HTTPIOStream.cpp" />
    <ClCompile Include="src\HTTPMessage.cpp" />
    <ClCompile Include="src\HTTPRequest.cpp" />
    <ClCompile Include="src\HTTPRequestHandler.cpp" />
    <ClCompile Include="src\HTTPRequestHandlerFactory.cpp" />
    <ClCompile Include="src\HTTPResponse.cpp" />
    <ClCompile Include="src\HTTPServer.cpp" />
<<<<<<< HEAD
    <ClCompile Include="src\HTTPServerAsyncConnection.cpp" />
    <ClCompile Include="src\HTTPServerAsyncSession.cpp" />
=======
>>>>>>> e18f1c05
    <ClCompile Include="src\HTTPServerConnection.cpp" />
    <ClCompile Include="src\HTTPServerConnectionFactory.cpp" />
    <ClCompile Include="src\HTTPServerParams.cpp" />
    <ClCompile Include="src\HTTPServerRequest.cpp" />
    <ClCompile Include="src\HTTPServerRequestImpl.cpp" />
    <ClCompile Include="src\HTTPServerResponse.cpp" />
    <ClCompile Include="src\HTTPServerResponseImpl.cpp" />
    <ClCompile Include="src\HTTPServerSession.cpp" />
<<<<<<< HEAD
    <ClCompile Include="src\HTTPServerSyncSession.cpp" />
=======
>>>>>>> e18f1c05
    <ClCompile Include="src\HTTPSession.cpp" />
    <ClCompile Include="src\HTTPSessionFactory.cpp" />
    <ClCompile Include="src\HTTPSessionInstantiator.cpp" />
    <ClCompile Include="src\HTTPStream.cpp" />
    <ClCompile Include="src\HTTPStreamFactory.cpp" />
    <ClCompile Include="src\ICMPClient.cpp" />
    <ClCompile Include="src\ICMPEventArgs.cpp" />
    <ClCompile Include="src\ICMPPacket.cpp" />
    <ClCompile Include="src\ICMPPacketImpl.cpp" />
    <ClCompile Include="src\ICMPSocket.cpp" />
    <ClCompile Include="src\ICMPSocketImpl.cpp" />
    <ClCompile Include="src\ICMPv4PacketImpl.cpp" />
    <ClCompile Include="src\IPAddress.cpp" />
    <ClCompile Include="src\IPAddressImpl.cpp" />
    <ClCompile Include="src\MailMessage.cpp" />
    <ClCompile Include="src\MailRecipient.cpp" />
    <ClCompile Include="src\MailStream.cpp" />
    <ClCompile Include="src\MediaType.cpp" />
    <ClCompile Include="src\MessageHeader.cpp" />
    <ClCompile Include="src\MulticastSocket.cpp" />
    <ClCompile Include="src\MultipartReader.cpp" />
    <ClCompile Include="src\MultipartWriter.cpp" />
    <ClCompile Include="src\NameValueCollection.cpp" />
    <ClCompile Include="src\Net.cpp" />
    <ClCompile Include="src\NetException.cpp" />
    <ClCompile Include="src\NetworkInterface.cpp" />
    <ClCompile Include="src\NTPClient.cpp" />
    <ClCompile Include="src\NTPEventArgs.cpp" />
    <ClCompile Include="src\NTPPacket.cpp" />
    <ClCompile Include="src\NullPartHandler.cpp" />
    <ClCompile Include="src\OAuth10Credentials.cpp" />
    <ClCompile Include="src\OAuth20Credentials.cpp" />
    <ClCompile Include="src\PartHandler.cpp" />
    <ClCompile Include="src\PartSource.cpp" />
    <ClCompile Include="src\PartStore.cpp" />
<<<<<<< HEAD
=======
    <ClCompile Include="src\PollSet.cpp" />
>>>>>>> e18f1c05
    <ClCompile Include="src\POP3ClientSession.cpp" />
    <ClCompile Include="src\QuotedPrintableDecoder.cpp" />
    <ClCompile Include="src\QuotedPrintableEncoder.cpp" />
    <ClCompile Include="src\RawSocket.cpp" />
    <ClCompile Include="src\RawSocketImpl.cpp" />
    <ClCompile Include="src\RemoteSyslogChannel.cpp" />
    <ClCompile Include="src\RemoteSyslogListener.cpp" />
    <ClCompile Include="src\ServerSocket.cpp" />
    <ClCompile Include="src\ServerSocketImpl.cpp" />
    <ClCompile Include="src\SMTPChannel.cpp" />
    <ClCompile Include="src\SMTPClientSession.cpp" />
    <ClCompile Include="src\Socket.cpp" />
    <ClCompile Include="src\SocketAddress.cpp" />
    <ClCompile Include="src\SocketAddressImpl.cpp" />
    <ClCompile Include="src\SocketImpl.cpp" />
    <ClCompile Include="src\SocketNotification.cpp" />
    <ClCompile Include="src\SocketNotifier.cpp" />
    <ClCompile Include="src\SocketReactor.cpp" />
    <ClCompile Include="src\SocketStream.cpp" />
    <ClCompile Include="src\StreamSocket.cpp" />
    <ClCompile Include="src\StreamSocketImpl.cpp" />
    <ClCompile Include="src\StringPartSource.cpp" />
    <ClCompile Include="src\TCPServer.cpp" />
    <ClCompile Include="src\TCPServerConnection.cpp" />
    <ClCompile Include="src\TCPServerConnectionFactory.cpp" />
    <ClCompile Include="src\TCPServerDispatcher.cpp" />
    <ClCompile Include="src\TCPServerParams.cpp" />
    <ClCompile Include="src\WebSocket.cpp" />
    <ClCompile Include="src\WebSocketImpl.cpp" />
  </ItemGroup>
  <ItemGroup>
    <ResourceCompile Include="..\DLLVersion.rc">
      <ExcludedFromBuild Condition="'$(Configuration)|$(Platform)'=='debug_shared|Win32'">true</ExcludedFromBuild>
      <ExcludedFromBuild Condition="'$(Configuration)|$(Platform)'=='debug_static_md|Win32'">true</ExcludedFromBuild>
      <ExcludedFromBuild Condition="'$(Configuration)|$(Platform)'=='debug_static_mt|Win32'">true</ExcludedFromBuild>
      <ExcludedFromBuild Condition="'$(Configuration)|$(Platform)'=='release_shared|Win32'">true</ExcludedFromBuild>
      <ExcludedFromBuild Condition="'$(Configuration)|$(Platform)'=='release_static_md|Win32'">true</ExcludedFromBuild>
      <ExcludedFromBuild Condition="'$(Configuration)|$(Platform)'=='release_static_mt|Win32'">true</ExcludedFromBuild>
    </ResourceCompile>
  </ItemGroup>
  <Import Project="$(VCTargetsPath)\Microsoft.Cpp.targets" />
  <ImportGroup Label="ExtensionTargets" />
</Project><|MERGE_RESOLUTION|>--- conflicted
+++ resolved
@@ -1,8 +1,4 @@
-<<<<<<< HEAD
 <?xml version="1.0" encoding="utf-8"?>
-=======
-﻿<?xml version="1.0" encoding="utf-8"?>
->>>>>>> e18f1c05
 <Project DefaultTargets="Build" ToolsVersion="15.0" xmlns="http://schemas.microsoft.com/developer/msbuild/2003">
   <ItemGroup Label="ProjectConfigurations">
     <ProjectConfiguration Include="debug_shared|Win32">
@@ -311,11 +307,8 @@
     <ClInclude Include="include\Poco\Net\HTTPRequestHandlerFactory.h" />
     <ClInclude Include="include\Poco\Net\HTTPResponse.h" />
     <ClInclude Include="include\Poco\Net\HTTPServer.h" />
-<<<<<<< HEAD
     <ClInclude Include="include\Poco\Net\HTTPServerAsyncConnection.h" />
     <ClInclude Include="include\Poco\Net\HTTPServerAsyncSession.h" />
-=======
->>>>>>> e18f1c05
     <ClInclude Include="include\Poco\Net\HTTPServerConnection.h" />
     <ClInclude Include="include\Poco\Net\HTTPServerConnectionFactory.h" />
     <ClInclude Include="include\Poco\Net\HTTPServerParams.h" />
@@ -324,10 +317,7 @@
     <ClInclude Include="include\Poco\Net\HTTPServerResponse.h" />
     <ClInclude Include="include\Poco\Net\HTTPServerResponseImpl.h" />
     <ClInclude Include="include\Poco\Net\HTTPServerSession.h" />
-<<<<<<< HEAD
     <ClInclude Include="include\Poco\Net\HTTPServerSyncSession.h" />
-=======
->>>>>>> e18f1c05
     <ClInclude Include="include\Poco\Net\HTTPSession.h" />
     <ClInclude Include="include\Poco\Net\HTTPSessionFactory.h" />
     <ClInclude Include="include\Poco\Net\HTTPSessionInstantiator.h" />
@@ -365,10 +355,7 @@
     <ClInclude Include="include\Poco\Net\PartHandler.h" />
     <ClInclude Include="include\Poco\Net\PartSource.h" />
     <ClInclude Include="include\Poco\Net\PartStore.h" />
-<<<<<<< HEAD
-=======
     <ClInclude Include="include\Poco\Net\PollSet.h" />
->>>>>>> e18f1c05
     <ClInclude Include="include\Poco\Net\POP3ClientSession.h" />
     <ClInclude Include="include\Poco\Net\QuotedPrintableDecoder.h" />
     <ClInclude Include="include\Poco\Net\QuotedPrintableEncoder.h" />
@@ -430,11 +417,8 @@
     <ClCompile Include="src\HTTPRequestHandlerFactory.cpp" />
     <ClCompile Include="src\HTTPResponse.cpp" />
     <ClCompile Include="src\HTTPServer.cpp" />
-<<<<<<< HEAD
     <ClCompile Include="src\HTTPServerAsyncConnection.cpp" />
     <ClCompile Include="src\HTTPServerAsyncSession.cpp" />
-=======
->>>>>>> e18f1c05
     <ClCompile Include="src\HTTPServerConnection.cpp" />
     <ClCompile Include="src\HTTPServerConnectionFactory.cpp" />
     <ClCompile Include="src\HTTPServerParams.cpp" />
@@ -443,10 +427,7 @@
     <ClCompile Include="src\HTTPServerResponse.cpp" />
     <ClCompile Include="src\HTTPServerResponseImpl.cpp" />
     <ClCompile Include="src\HTTPServerSession.cpp" />
-<<<<<<< HEAD
     <ClCompile Include="src\HTTPServerSyncSession.cpp" />
-=======
->>>>>>> e18f1c05
     <ClCompile Include="src\HTTPSession.cpp" />
     <ClCompile Include="src\HTTPSessionFactory.cpp" />
     <ClCompile Include="src\HTTPSessionInstantiator.cpp" />
@@ -482,10 +463,7 @@
     <ClCompile Include="src\PartHandler.cpp" />
     <ClCompile Include="src\PartSource.cpp" />
     <ClCompile Include="src\PartStore.cpp" />
-<<<<<<< HEAD
-=======
     <ClCompile Include="src\PollSet.cpp" />
->>>>>>> e18f1c05
     <ClCompile Include="src\POP3ClientSession.cpp" />
     <ClCompile Include="src\QuotedPrintableDecoder.cpp" />
     <ClCompile Include="src\QuotedPrintableEncoder.cpp" />
