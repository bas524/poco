//
// RemoteSyslogListener.cpp
//
// Library: Net
// Package: Logging
// Module:  RemoteSyslogListener
//
// Copyright (c) 2007, Applied Informatics Software Engineering GmbH.
// and Contributors.
//
// SPDX-License-Identifier:	BSL-1.0
//


#include "Poco/Net/RemoteSyslogListener.h"
#include "Poco/Net/RemoteSyslogChannel.h"
#include "Poco/Net/DatagramSocket.h"
#include "Poco/Net/SocketAddress.h"
#include "Poco/Runnable.h"
#include "Poco/Notification.h"
#include "Poco/AutoPtr.h"
#include "Poco/NumberParser.h"
#include "Poco/NumberFormatter.h"
#include "Poco/DateTimeParser.h"
#include "Poco/Message.h"
#include "Poco/LoggingFactory.h"
#include "Poco/Buffer.h"
#include "Poco/Ascii.h"
#include <cstddef>


namespace Poco {
namespace Net {


//
// MessageNotification
//


class MessageNotification: public Poco::Notification
{
public:
	MessageNotification(const char* buffer, std::size_t length, const Poco::Net::SocketAddress& sourceAddress):
		_message(buffer, length),
		_sourceAddress(sourceAddress)
	{
	}

	MessageNotification(const std::string& message, const Poco::Net::SocketAddress& sourceAddress):
		_message(message),
		_sourceAddress(sourceAddress)
	{
	}

	~MessageNotification()
	{
	}

	const std::string& message() const
	{
		return _message;
	}

	const Poco::Net::SocketAddress& sourceAddress() const
	{
		return _sourceAddress;
	}

private:
	std::string _message;
	Poco::Net::SocketAddress _sourceAddress;
};


//
// RemoteUDPListener
//


class RemoteUDPListener: public Poco::Runnable
{
public:
	enum
	{
		WAITTIME_MILLISEC = 1000,
		BUFFER_SIZE = 65536
	};
<<<<<<< HEAD
	
	RemoteUDPListener(Poco::NotificationQueue& queue, Poco::UInt16 port, int buffer);
=======

	RemoteUDPListener(Poco::NotificationQueue& queue, Poco::UInt16 port, bool reusePort, int buffer);
>>>>>>> 970182b5
	~RemoteUDPListener();

	void run();
	void safeStop();

private:
	Poco::NotificationQueue& _queue;
	DatagramSocket           _socket;
	bool                     _stopped;
};


<<<<<<< HEAD
RemoteUDPListener::RemoteUDPListener(Poco::NotificationQueue& queue, Poco::UInt16 port, int buffer):
=======
RemoteUDPListener::RemoteUDPListener(Poco::NotificationQueue& queue, Poco::UInt16 port, bool reusePort, int buffer):
>>>>>>> 970182b5
	_queue(queue),
	_socket(Poco::Net::SocketAddress(Poco::Net::IPAddress(), port), false, reusePort),
	_stopped(false)
{
	if (buffer > 0)
	{
		_socket.setReceiveBufferSize(buffer);
	}
}


RemoteUDPListener::~RemoteUDPListener()
{
}


void RemoteUDPListener::run()
{
	Poco::Buffer<char> buffer(BUFFER_SIZE);
	Poco::Timespan waitTime(WAITTIME_MILLISEC* 1000);
	while (!_stopped)
	{
		try
		{
			if (_socket.poll(waitTime, Socket::SELECT_READ))
			{
				Poco::Net::SocketAddress sourceAddress;
				int n = _socket.receiveFrom(buffer.begin(), BUFFER_SIZE, sourceAddress);
				if (n > 0)
				{
					_queue.enqueueNotification(new MessageNotification(buffer.begin(), n, sourceAddress));
				}
			}
		}
		catch (...)
		{
			// lazy exception catching
		}
	}
}


void RemoteUDPListener::safeStop()
{
	_stopped = true;
}


//
// SyslogParser
//


class SyslogParser: public Poco::Runnable
{
public:
	static const std::string NILVALUE;

	enum
	{
		WAITTIME_MILLISEC = 1000
	};

	SyslogParser(Poco::NotificationQueue& queue, RemoteSyslogListener* pListener);
	~SyslogParser();

	void parse(const std::string& line, Poco::Message& message);
	void run();
	void safeStop();

	static Poco::Message::Priority convert(RemoteSyslogChannel::Severity severity);

private:
	void parsePrio(const std::string& line, std::size_t& pos, RemoteSyslogChannel::Severity& severity, RemoteSyslogChannel::Facility& fac);
	void parseNew(const std::string& line, RemoteSyslogChannel::Severity severity, RemoteSyslogChannel::Facility fac, std::size_t& pos, Poco::Message& message);
	void parseBSD(const std::string& line, RemoteSyslogChannel::Severity severity, RemoteSyslogChannel::Facility fac, std::size_t& pos, Poco::Message& message);

	static std::string parseUntilSpace(const std::string& line, std::size_t& pos);
		/// Parses until it encounters the next space char, returns the string from pos, excluding space
		/// pos will point past the space char

	static std::string parseStructuredData(const std::string& line, std::size_t& pos);
		/// Parses the structured data field.

	static std::string parseStructuredDataToken(const std::string& line, std::size_t& pos);
	/// Parses a token from the structured data field.

private:
	Poco::NotificationQueue& _queue;
	bool                     _stopped;
	RemoteSyslogListener*    _pListener;
};


const std::string SyslogParser::NILVALUE("-");


SyslogParser::SyslogParser(Poco::NotificationQueue& queue, RemoteSyslogListener* pListener):
	_queue(queue),
	_stopped(false),
	_pListener(pListener)
{
	poco_check_ptr (_pListener);
}


SyslogParser::~SyslogParser()
{
}


void SyslogParser::run()
{
	while (!_stopped)
	{
		try
		{
			Poco::AutoPtr<Poco::Notification> pNf(_queue.waitDequeueNotification(WAITTIME_MILLISEC));
			if (pNf)
			{
				Poco::AutoPtr<MessageNotification> pMsgNf = pNf.cast<MessageNotification>();
				Poco::Message message;
				parse(pMsgNf->message(), message);
				message["addr"] =pMsgNf->sourceAddress().host().toString();
				_pListener->log(message);
			}
		}
		catch (Poco::Exception&)
		{
			// parsing exception, what should we do?
		}
		catch (...)
		{
		}
	}
}


void SyslogParser::safeStop()
{
	_stopped = true;
}


void SyslogParser::parse(const std::string& line, Poco::Message& message)
{
	// <int> -> int: lower 3 bits severity, upper bits: facility
	std::size_t pos = 0;
	RemoteSyslogChannel::Severity severity;
	RemoteSyslogChannel::Facility fac;
	parsePrio(line, pos, severity, fac);

	// the next field decide if we parse an old BSD message or a new syslog message
	// BSD: expects a month value in string form: Jan, Feb...
	// SYSLOG expects a version number: 1

	if (Poco::Ascii::isDigit(line[pos]))
	{
		parseNew(line, severity, fac, pos, message);
	}
	else
	{
		parseBSD(line, severity, fac, pos, message);
	}
	poco_assert (pos == line.size());
}


void SyslogParser::parsePrio(const std::string& line, std::size_t& pos, RemoteSyslogChannel::Severity& severity, RemoteSyslogChannel::Facility& fac)
{
	poco_assert (pos < line.size());
	poco_assert (line[pos] == '<');
	++pos;
	std::size_t start = pos;

	while (pos < line.size() && Poco::Ascii::isDigit(line[pos]))
		++pos;

	poco_assert (line[pos] == '>');
	poco_assert (pos - start > 0);
	std::string valStr = line.substr(start, pos - start);
	++pos; // skip the >

	int val = Poco::NumberParser::parse(valStr);
	poco_assert (val >= 0 && val <= (RemoteSyslogChannel::SYSLOG_LOCAL7 + RemoteSyslogChannel::SYSLOG_DEBUG));

	Poco::UInt16 pri = static_cast<Poco::UInt16>(val);
	// now get the lowest 3 bits
	severity = static_cast<RemoteSyslogChannel::Severity>(pri & 0x0007u);
	fac = static_cast<RemoteSyslogChannel::Facility>(pri & 0xfff8u);
}


void SyslogParser::parseNew(const std::string& line, RemoteSyslogChannel::Severity severity, RemoteSyslogChannel::Facility fac, std::size_t& pos, Poco::Message& message)
{
	Poco::Message::Priority prio = convert(severity);
	// rest of the unparsed header is:
	// VERSION SP TIMESTAMP SP HOSTNAME SP APP-NAME SP PROCID SP MSGID
	std::string versionStr(parseUntilSpace(line, pos));
	std::string timeStr(parseUntilSpace(line, pos)); // can be the nilvalue!
	std::string hostName(parseUntilSpace(line, pos));
	std::string appName(parseUntilSpace(line, pos));
	std::string procId(parseUntilSpace(line, pos));
	std::string msgId(parseUntilSpace(line, pos));
	std::string sd(parseStructuredData(line, pos));
	std::string messageText(line.substr(pos));
	pos = line.size();
	Poco::DateTime date;
	int tzd = 0;
	bool hasDate = Poco::DateTimeParser::tryParse(RemoteSyslogChannel::SYSLOG_TIMEFORMAT, timeStr, date, tzd);
	Poco::Message logEntry(msgId, messageText, prio);
	logEntry[RemoteSyslogListener::LOG_PROP_HOST] = hostName;
	logEntry[RemoteSyslogListener::LOG_PROP_APP] = appName;
	logEntry[RemoteSyslogListener::LOG_PROP_STRUCTURED_DATA] = sd;

	if (hasDate)
		logEntry.setTime(date.timestamp());
	int lval(0);
	Poco::NumberParser::tryParse(procId, lval);
	logEntry.setPid(lval);
	message.swap(logEntry);
}


void SyslogParser::parseBSD(const std::string& line, RemoteSyslogChannel::Severity severity, RemoteSyslogChannel::Facility fac, std::size_t& pos, Poco::Message& message)
{
	Poco::Message::Priority prio = convert(severity);
	// rest of the unparsed header is:
	// "%b %f %H:%M:%S" SP hostname|ipaddress
	// detect three spaces
	int spaceCnt = 0;
	std::size_t start = pos;
	while (spaceCnt < 3 && pos < line.size())
	{
		if (line[pos] == ' ')
		{
			spaceCnt++;
			if (spaceCnt == 1)
			{
				// size must be 3 chars for month
				if (pos - start != 3)
				{
					// probably a shortened time value, or the hostname
					// assume hostName
					Poco::Message logEntry(line.substr(start, pos-start), line.substr(pos+1), prio);
					message.swap(logEntry);
					return;
				}
			}
			else if (spaceCnt == 2)
			{
				// a day value!
				if (!(Poco::Ascii::isDigit(line[pos-1]) && (Poco::Ascii::isDigit(line[pos-2]) || Poco::Ascii::isSpace(line[pos-2]))))
				{
					// assume the next field is a hostname
					spaceCnt = 3;
				}
			}
			if (pos + 1 < line.size() && line[pos+1] == ' ')
			{
				// we have two spaces when the day value is smaller than 10!
				++pos; // skip one
			}
		}
		++pos;
	}
	std::string timeStr(line.substr(start, pos-start-1));
	int tzd(0);
	Poco::DateTime date;
	int year = date.year(); // year is not included, use the current one
	bool hasDate = Poco::DateTimeParser::tryParse(RemoteSyslogChannel::BSD_TIMEFORMAT, timeStr, date, tzd);
	if (hasDate)
	{
		int m = date.month();
		int d = date.day();
		int h = date.hour();
		int min = date.minute();
		int sec = date.second();
		date = Poco::DateTime(year, m, d, h, min, sec);
	}
	// next entry is host SP
	std::string hostName(parseUntilSpace(line, pos));

	// TAG: at most 32 alphanumeric chars, ANY non alphannumeric indicates start of message content
	// ignore: treat everything as content
	std::string messageText(line.substr(pos));
	pos = line.size();
	Poco::Message logEntry(hostName, messageText, prio);
	logEntry.setTime(date.timestamp());
	message.swap(logEntry);
}


std::string SyslogParser::parseUntilSpace(const std::string& line, std::size_t& pos)
{
	std::size_t start = pos;
	while (pos < line.size() && !Poco::Ascii::isSpace(line[pos]))
		++pos;
	// skip space
	++pos;
	return line.substr(start, pos-start-1);
}


std::string SyslogParser::parseStructuredData(const std::string& line, std::size_t& pos)
{
	std::string sd;
	if (pos < line.size())
	{
		if (line[pos] == '-')
		{
			++pos;
		}
		else if (line[pos] == '[')
		{
			std::string tok = parseStructuredDataToken(line, pos);
			while (tok == "[")
			{
				sd += tok;
				tok = parseStructuredDataToken(line, pos);
				while (tok != "]" && !tok.empty())
				{
					sd += tok;
					tok = parseStructuredDataToken(line, pos);
				}
				sd += tok;
				if (pos < line.size() && line[pos] == '[') tok = parseStructuredDataToken(line, pos);
			}
		}
		if (pos < line.size() && Poco::Ascii::isSpace(line[pos])) ++pos;
	}
	return sd;
}


std::string SyslogParser::parseStructuredDataToken(const std::string& line, std::size_t& pos)
{
	std::string tok;
	if (pos < line.size())
	{
		if (Poco::Ascii::isSpace(line[pos]) || line[pos] == '=' || line[pos] == '[' || line[pos] == ']')
		{
			tok += line[pos++];
		}
		else if (line[pos] == '"')
		{
			tok += line[pos++];
			while (pos < line.size() && line[pos] != '"')
			{
				tok += line[pos++];
			}
			tok += '"';
			if (pos < line.size()) pos++;
		}
		else
		{
			while (pos < line.size() && !Poco::Ascii::isSpace(line[pos]) && line[pos] != '=')
			{
				tok += line[pos++];
			}
		}
	}
	return tok;
}

Poco::Message::Priority SyslogParser::convert(RemoteSyslogChannel::Severity severity)
{
	switch (severity)
	{
	case RemoteSyslogChannel::SYSLOG_EMERGENCY:
		return Poco::Message::PRIO_FATAL;
	case RemoteSyslogChannel::SYSLOG_ALERT:
		return Poco::Message::PRIO_FATAL;
	case RemoteSyslogChannel::SYSLOG_CRITICAL:
		return Poco::Message::PRIO_CRITICAL;
	case RemoteSyslogChannel::SYSLOG_ERROR:
		return Poco::Message::PRIO_ERROR;
	case RemoteSyslogChannel::SYSLOG_WARNING:
		return Poco::Message::PRIO_WARNING;
	case RemoteSyslogChannel::SYSLOG_NOTICE:
		return Poco::Message::PRIO_NOTICE;
	case RemoteSyslogChannel::SYSLOG_INFORMATIONAL:
		return Poco::Message::PRIO_INFORMATION;
	case RemoteSyslogChannel::SYSLOG_DEBUG:
		return Poco::Message::PRIO_DEBUG;
	}
	throw Poco::LogicException("Illegal severity value in message");
}


//
// RemoteSyslogListener
//


const std::string RemoteSyslogListener::PROP_PORT("port");
const std::string RemoteSyslogListener::PROP_REUSE_PORT("reusePort");
const std::string RemoteSyslogListener::PROP_THREADS("threads");
const std::string RemoteSyslogListener::PROP_BUFFER("buffer");

const std::string RemoteSyslogListener::LOG_PROP_APP("app");
const std::string RemoteSyslogListener::LOG_PROP_HOST("host");
const std::string RemoteSyslogListener::LOG_PROP_STRUCTURED_DATA("structured-data");


RemoteSyslogListener::RemoteSyslogListener():
	_pListener(0),
	_pParser(0),
	_port(RemoteSyslogChannel::SYSLOG_PORT),
<<<<<<< HEAD
=======
	_reusePort(false),
>>>>>>> 970182b5
	_threads(1),
	_buffer(0)
{
}


RemoteSyslogListener::RemoteSyslogListener(Poco::UInt16 port):
	_pListener(0),
	_pParser(0),
	_port(port),
<<<<<<< HEAD
=======
	_reusePort(false),
>>>>>>> 970182b5
	_threads(1),
	_buffer(0)
{
}


RemoteSyslogListener::RemoteSyslogListener(Poco::UInt16 port, int threads):
	_pListener(0),
	_pParser(0),
	_port(port),
<<<<<<< HEAD
=======
	_reusePort(false),
	_threads(threads),
	_buffer(0)
{
}


RemoteSyslogListener::RemoteSyslogListener(Poco::UInt16 port, bool reusePort, int threads):
	_pListener(0),
	_pParser(0),
	_port(port),
	_reusePort(reusePort),
>>>>>>> 970182b5
	_threads(threads),
	_buffer(0)
{
}


RemoteSyslogListener::~RemoteSyslogListener()
{
}


void RemoteSyslogListener::processMessage(const std::string& messageText)
{
	Poco::Message message;
	_pParser->parse(messageText, message);
	log(message);
}


void RemoteSyslogListener::enqueueMessage(const std::string& messageText, const Poco::Net::SocketAddress& senderAddress)
{
	_queue.enqueueNotification(new MessageNotification(messageText, senderAddress));
}


void RemoteSyslogListener::setProperty(const std::string& name, const std::string& value)
{
	if (name == PROP_PORT)
	{
		int val = Poco::NumberParser::parse(value);
		if (val >= 0 && val < 65536)
			_port = static_cast<Poco::UInt16>(val);
		else
			throw Poco::InvalidArgumentException("Not a valid port number", value);
	}
	else if (name == PROP_REUSE_PORT)
	{
		_reusePort = Poco::NumberParser::parseBool(value);
	}
	else if (name == PROP_THREADS)
	{
		int val = Poco::NumberParser::parse(value);
		if (val > 0 && val < 16)
			_threads = val;
		else
			throw Poco::InvalidArgumentException("Invalid number of threads", value);
	}
	else if (name == PROP_BUFFER)
	{
		_buffer = Poco::NumberParser::parse(value);
	}
<<<<<<< HEAD
	else 
=======
	else
>>>>>>> 970182b5
	{
		SplitterChannel::setProperty(name, value);
	}
}


std::string RemoteSyslogListener::getProperty(const std::string& name) const
{
	if (name == PROP_PORT)
		return Poco::NumberFormatter::format(_port);
	else if (name == PROP_REUSE_PORT)
		return Poco::NumberFormatter::format(_reusePort);
	else if (name == PROP_THREADS)
		return Poco::NumberFormatter::format(_threads);
	else if (name == PROP_BUFFER)
		return Poco::NumberFormatter::format(_buffer);
<<<<<<< HEAD
	else	
=======
	else
>>>>>>> 970182b5
		return SplitterChannel::getProperty(name);
}


void RemoteSyslogListener::open()
{
	SplitterChannel::open();
	_pParser = new SyslogParser(_queue, this);
	if (_port > 0)
	{
<<<<<<< HEAD
		_pListener = new RemoteUDPListener(_queue, _port, _buffer);
=======
		_pListener = new RemoteUDPListener(_queue, _port, _reusePort, _buffer);
>>>>>>> 970182b5
	}
	for (int i = 0; i < _threads; i++)
	{
		_threadPool.start(*_pParser);
	}
	if (_pListener)
	{
		_threadPool.start(*_pListener);
	}
}


void RemoteSyslogListener::close()
{
	if (_pListener)
	{
		_pListener->safeStop();
	}
	if (_pParser)
	{
		_pParser->safeStop();
	}
	_queue.clear();
	_threadPool.joinAll();
	delete _pListener;
	delete _pParser;
	_pListener = 0;
	_pParser = 0;
	SplitterChannel::close();
}


void RemoteSyslogListener::registerChannel()
{
	Poco::LoggingFactory::defaultFactory().registerChannelClass("RemoteSyslogListener", new Poco::Instantiator<RemoteSyslogListener, Poco::Channel>);
}


} } // namespace Poco::Net<|MERGE_RESOLUTION|>--- conflicted
+++ resolved
@@ -86,13 +86,8 @@
 		WAITTIME_MILLISEC = 1000,
 		BUFFER_SIZE = 65536
 	};
-<<<<<<< HEAD
-	
-	RemoteUDPListener(Poco::NotificationQueue& queue, Poco::UInt16 port, int buffer);
-=======
 
 	RemoteUDPListener(Poco::NotificationQueue& queue, Poco::UInt16 port, bool reusePort, int buffer);
->>>>>>> 970182b5
 	~RemoteUDPListener();
 
 	void run();
@@ -105,11 +100,7 @@
 };
 
 
-<<<<<<< HEAD
-RemoteUDPListener::RemoteUDPListener(Poco::NotificationQueue& queue, Poco::UInt16 port, int buffer):
-=======
 RemoteUDPListener::RemoteUDPListener(Poco::NotificationQueue& queue, Poco::UInt16 port, bool reusePort, int buffer):
->>>>>>> 970182b5
 	_queue(queue),
 	_socket(Poco::Net::SocketAddress(Poco::Net::IPAddress(), port), false, reusePort),
 	_stopped(false)
@@ -519,10 +510,7 @@
 	_pListener(0),
 	_pParser(0),
 	_port(RemoteSyslogChannel::SYSLOG_PORT),
-<<<<<<< HEAD
-=======
 	_reusePort(false),
->>>>>>> 970182b5
 	_threads(1),
 	_buffer(0)
 {
@@ -533,10 +521,7 @@
 	_pListener(0),
 	_pParser(0),
 	_port(port),
-<<<<<<< HEAD
-=======
 	_reusePort(false),
->>>>>>> 970182b5
 	_threads(1),
 	_buffer(0)
 {
@@ -547,8 +532,6 @@
 	_pListener(0),
 	_pParser(0),
 	_port(port),
-<<<<<<< HEAD
-=======
 	_reusePort(false),
 	_threads(threads),
 	_buffer(0)
@@ -561,7 +544,6 @@
 	_pParser(0),
 	_port(port),
 	_reusePort(reusePort),
->>>>>>> 970182b5
 	_threads(threads),
 	_buffer(0)
 {
@@ -613,11 +595,7 @@
 	{
 		_buffer = Poco::NumberParser::parse(value);
 	}
-<<<<<<< HEAD
-	else 
-=======
 	else
->>>>>>> 970182b5
 	{
 		SplitterChannel::setProperty(name, value);
 	}
@@ -634,11 +612,7 @@
 		return Poco::NumberFormatter::format(_threads);
 	else if (name == PROP_BUFFER)
 		return Poco::NumberFormatter::format(_buffer);
-<<<<<<< HEAD
-	else	
-=======
 	else
->>>>>>> 970182b5
 		return SplitterChannel::getProperty(name);
 }
 
@@ -649,11 +623,7 @@
 	_pParser = new SyslogParser(_queue, this);
 	if (_port > 0)
 	{
-<<<<<<< HEAD
-		_pListener = new RemoteUDPListener(_queue, _port, _buffer);
-=======
 		_pListener = new RemoteUDPListener(_queue, _port, _reusePort, _buffer);
->>>>>>> 970182b5
 	}
 	for (int i = 0; i < _threads; i++)
 	{
