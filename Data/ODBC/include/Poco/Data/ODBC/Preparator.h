//
// Preparator.h
//
// Library: Data/ODBC
// Package: ODBC
// Module:  Preparator
//
// Definition of the Preparator class.
//
// Copyright (c) 2006, Applied Informatics Software Engineering GmbH.
// and Contributors.
//
// SPDX-License-Identifier:	BSL-1.0
//


#ifndef Data_ODBC_Preparator_INCLUDED
#define Data_ODBC_Preparator_INCLUDED


#include "Poco/Data/ODBC/ODBC.h"
#include "Poco/Data/ODBC/Handle.h"
#include "Poco/Data/ODBC/ODBCMetaColumn.h"
#include "Poco/Data/ODBC/Utility.h"
#include "Poco/Data/AbstractPreparator.h"
#include "Poco/Data/Constants.h"
#include "Poco/Data/LOB.h"
#include "Poco/Any.h"
#include "Poco/DynamicAny.h"
#include "Poco/DateTime.h"
#include "Poco/SharedPtr.h"
#include "Poco/UTFString.h"
#include <vector>
#ifdef POCO_OS_FAMILY_WINDOWS
#include <windows.h>
#endif
#include <sqlext.h>


namespace Poco {
namespace Data {


class Date;
class Time;


namespace ODBC {


class ODBC_API Preparator : public AbstractPreparator
	/// Class used for database preparation where we first have to register all data types
	/// with respective memory output locations before extracting data.
	/// Extraction works in two-phases: first prepare is called once, then extract n-times.
	/// In ODBC, SQLBindCol/SQLFetch is the preferred method of data retrieval (SQLGetData is available,
	/// however with numerous driver implementation dependent limitations and inferior performance).
	/// In order to fit this functionality into Poco DataConnectors framework, every ODBC SQL statement
	/// instantiates its own Preparator object.
	/// This is done once per statement execution (from StatementImpl::bindImpl()).
	///
	/// Preparator object is used to :
	///
	///   1) Prepare SQL statement.
	///   2) Provide and contain the memory locations where retrieved values are placed during recordset iteration.
	///   3) Keep count of returned number of columns with their respective datatypes and sizes.
	///
	/// Notes:
	///
	/// - Value datatypes in this interface prepare() calls serve only for the purpose of type distinction.
	/// - Preparator keeps its own std::vector<Any> buffer for fetched data to be later retrieved by Extractor.
	/// - prepare() methods should not be called when extraction mode is DE_MANUAL
	///
{
public:
	typedef std::vector<char*> CharArray;
	typedef SharedPtr<Preparator> Ptr;

	enum DataExtraction
	{
		DE_MANUAL,
		DE_BOUND
	};

	enum DataType
	{
		DT_BOOL,
		DT_BOOL_ARRAY,
		DT_CHAR,
		DT_WCHAR,
		DT_UCHAR,
		DT_CHAR_ARRAY,
		DT_WCHAR_ARRAY,
		DT_UCHAR_ARRAY,
		DT_DATE,
		DT_TIME,
		DT_DATETIME
	};

	Preparator(const StatementHandle& rStmt,
		const std::string& statement,
		std::size_t maxFieldSize,
		DataExtraction dataExtraction = DE_BOUND);
		/// Creates the Preparator.

	Preparator(const Preparator& other);
		/// Copy constructs the Preparator.

	~Preparator();
		/// Destroys the Preparator.

	void prepare(std::size_t pos, const Poco::Int8& val);
		/// Prepares an Int8.

	void prepare(std::size_t pos, const std::vector<Poco::Int8>& val);
		/// Prepares an Int8 vector.

	void prepare(std::size_t pos, const std::deque<Poco::Int8>& val);
		/// Prepares an Int8 deque.

	void prepare(std::size_t pos, const std::list<Poco::Int8>& val);
		/// Prepares an Int8 list.

	void prepare(std::size_t pos, const Poco::UInt8& val);
		/// Prepares an UInt8.

	void prepare(std::size_t pos, const std::vector<Poco::UInt8>& val);
		/// Prepares an UInt8 vector.

	void prepare(std::size_t pos, const std::deque<Poco::UInt8>& val);
		/// Prepares an UInt8 deque.

	void prepare(std::size_t pos, const std::list<Poco::UInt8>& val);
		/// Prepares an UInt8 list.

	void prepare(std::size_t pos, const Poco::Int16& val);
		/// Prepares an Int16.

	void prepare(std::size_t pos, const std::vector<Poco::Int16>& val);
		/// Prepares an Int16 vector.

	void prepare(std::size_t pos, const std::deque<Poco::Int16>& val);
		/// Prepares an Int16 deque.

	void prepare(std::size_t pos, const std::list<Poco::Int16>& val);
		/// Prepares an Int16 list.

	void prepare(std::size_t pos, const Poco::UInt16& val);
		/// Prepares an UInt16.

	void prepare(std::size_t pos, const std::vector<Poco::UInt16>& val);
		/// Prepares an UInt16 vector.

	void prepare(std::size_t pos, const std::deque<Poco::UInt16>& val);
		/// Prepares an UInt16 deque.

	void prepare(std::size_t pos, const std::list<Poco::UInt16>& val);
		/// Prepares an UInt16 list.

	void prepare(std::size_t pos, const Poco::Int32& val);
		/// Prepares an Int32.

	void prepare(std::size_t pos, const std::vector<Poco::Int32>& val);
		/// Prepares an Int32 vector.

	void prepare(std::size_t pos, const std::deque<Poco::Int32>& val);
		/// Prepares an Int32 deque.

	void prepare(std::size_t pos, const std::list<Poco::Int32>& val);
		/// Prepares an Int32 list.

	void prepare(std::size_t pos, const Poco::UInt32& val);
		/// Prepares an UInt32.

	void prepare(std::size_t pos, const std::vector<Poco::UInt32>& val);
		/// Prepares an UInt32 vector.

	void prepare(std::size_t pos, const std::deque<Poco::UInt32>& val);
		/// Prepares an UInt32 deque.

	void prepare(std::size_t pos, const std::list<Poco::UInt32>& val);
		/// Prepares an UInt32 list.

	void prepare(std::size_t pos, const Poco::Int64& val);
		/// Prepares an Int64.

	void prepare(std::size_t pos, const std::vector<Poco::Int64>& val);
		/// Prepares an Int64 vector.

	void prepare(std::size_t pos, const std::deque<Poco::Int64>& val);
		/// Prepares an Int64 deque.

	void prepare(std::size_t pos, const std::list<Poco::Int64>& val);
		/// Prepares an Int64 list.

	void prepare(std::size_t pos, const Poco::UInt64& val);
		/// Prepares an UInt64.

	void prepare(std::size_t pos, const std::vector<Poco::UInt64>& val);
		/// Prepares an UInt64 vector.

	void prepare(std::size_t pos, const std::deque<Poco::UInt64>& val);
		/// Prepares an UInt64 deque.

	void prepare(std::size_t pos, const std::list<Poco::UInt64>& val);
		/// Prepares an UInt64 list.

#ifndef POCO_INT64_IS_LONG
	void prepare(std::size_t pos, const long& val);
		/// Prepares a long.

	void prepare(std::size_t pos, const unsigned long& val);
		/// Prepares an unsigned long.

	void prepare(std::size_t pos, const std::vector<long>& val);
		/// Prepares a long vector.

	void prepare(std::size_t pos, const std::deque<long>& val);
		/// Prepares a long deque.

	void prepare(std::size_t pos, const std::list<long>& val);
		/// Prepares a long list.
#endif

	void prepare(std::size_t pos, const bool& val);
		/// Prepares a boolean.

	void prepare(std::size_t pos, const std::vector<bool>& val);
		/// Prepares a boolean vector.

	void prepare(std::size_t pos, const std::deque<bool>& val);
		/// Prepares a boolean deque.

	void prepare(std::size_t pos, const std::list<bool>& val);
		/// Prepares a boolean list.

	void prepare(std::size_t pos, const float& val);
		/// Prepares a float.

	void prepare(std::size_t pos, const std::vector<float>& val);
		/// Prepares a float vector.

	void prepare(std::size_t pos, const std::deque<float>& val);
		/// Prepares a float deque.

	void prepare(std::size_t pos, const std::list<float>& val);
		/// Prepares a float list.

	void prepare(std::size_t pos, const double& val);
		/// Prepares a double.

	void prepare(std::size_t pos, const std::vector<double>& val);
		/// Prepares a double vector.

	void prepare(std::size_t pos, const std::deque<double>& val);
		/// Prepares a double deque.

	void prepare(std::size_t pos, const std::list<double>& val);
		/// Prepares a double list.

	void prepare(std::size_t pos, const char& val);
		/// Prepares a single character.

	void prepare(std::size_t pos, const std::vector<char>& val);
		/// Prepares a single character vector.

	void prepare(std::size_t pos, const std::deque<char>& val);
		/// Prepares a single character deque.

	void prepare(std::size_t pos, const std::list<char>& val);
		/// Prepares a single character list.

	void prepare(std::size_t pos, const std::string& val);
		/// Prepares a string.

	void prepare(std::size_t pos, const std::vector<std::string>& val);
		/// Prepares a string vector.

	void prepare(std::size_t pos, const std::deque<std::string>& val);
		/// Prepares a string deque.

	void prepare(std::size_t pos, const std::list<std::string>& val);
		/// Prepares a string list.

	void prepare(std::size_t pos, const UTF16String& val);
	/// Prepares a string.

	void prepare(std::size_t pos, const std::vector<UTF16String>& val);
	/// Prepares a string vector.

	void prepare(std::size_t pos, const std::deque<UTF16String>& val);
	/// Prepares a string deque.

	void prepare(std::size_t pos, const std::list<UTF16String>& val);
	/// Prepares a string list.

	void prepare(std::size_t pos, const Poco::Data::BLOB& val);
		/// Prepares a BLOB.

	void prepare(std::size_t pos, const std::vector<Poco::Data::BLOB>& val);
		/// Prepares a BLOB vector.

	void prepare(std::size_t pos, const std::deque<Poco::Data::BLOB>& val);
		/// Prepares a BLOB deque.

	void prepare(std::size_t pos, const std::list<Poco::Data::BLOB>& val);
		/// Prepares a BLOB list.

	void prepare(std::size_t pos, const Poco::Data::CLOB& val);
		/// Prepares a CLOB.

	void prepare(std::size_t pos, const std::vector<Poco::Data::CLOB>& val);
		/// Prepares a CLOB vector.

	void prepare(std::size_t pos, const std::deque<Poco::Data::CLOB>& val);
		/// Prepares a CLOB deque.

	void prepare(std::size_t pos, const std::list<Poco::Data::CLOB>& val);
		/// Prepares a CLOB list.

	void prepare(std::size_t pos, const Poco::Data::Date& val);
		/// Prepares a Date.

	void prepare(std::size_t pos, const std::vector<Poco::Data::Date>& val);
		/// Prepares a Date vector.

	void prepare(std::size_t pos, const std::deque<Poco::Data::Date>& val);
		/// Prepares a Date deque.

	void prepare(std::size_t pos, const std::list<Poco::Data::Date>& val);
		/// Prepares a Date list.

	void prepare(std::size_t pos, const Poco::Data::Time& val);
		/// Prepares a Time.

	void prepare(std::size_t pos, const std::vector<Poco::Data::Time>& val);
		/// Prepares a Time vector.

	void prepare(std::size_t pos, const std::deque<Poco::Data::Time>& val);
		/// Prepares a Time deque.

	void prepare(std::size_t pos, const std::list<Poco::Data::Time>& val);
		/// Prepares a Time list.

	void prepare(std::size_t pos, const Poco::DateTime& val);
		/// Prepares a DateTime.

	void prepare(std::size_t pos, const std::vector<Poco::DateTime>& val);
		/// Prepares a DateTime vector.

	void prepare(std::size_t pos, const std::deque<Poco::DateTime>& val);
		/// Prepares a DateTime deque.

	void prepare(std::size_t pos, const std::list<Poco::DateTime>& val);
		/// Prepares a DateTime list.

	void prepare(std::size_t pos, const Poco::UUID& val);
		/// Prepares a UUID.

	void prepare(std::size_t pos, const Poco::Any& val);
		/// Prepares an Any.

	void prepare(std::size_t pos, const std::vector<Poco::Any>& val);
		/// Prepares an Any vector.

	void prepare(std::size_t pos, const std::deque<Poco::Any>& val);
		/// Prepares an Any deque.

	void prepare(std::size_t pos, const std::list<Poco::Any>& val);
		/// Prepares an Any list.

	void prepare(std::size_t pos, const Poco::DynamicAny& val);
		/// Prepares a DynamicAny.

	void prepare(std::size_t pos, const std::vector<Poco::DynamicAny>& val);
		/// Prepares a DynamicAny vector.

	void prepare(std::size_t pos, const std::deque<Poco::DynamicAny>& val);
		/// Prepares a DynamicAny deque.

	void prepare(std::size_t pos, const std::list<Poco::DynamicAny>& val);
		/// Prepares a DynamicAny list.

	std::size_t columns() const;
		/// Returns the number of columns.
		/// Resizes the internal storage iff the size is zero.

	Poco::Any& operator [] (std::size_t pos);
		/// Returns reference to column data.

	Poco::Any& at(std::size_t pos);
		/// Returns reference to column data.

	void setMaxFieldSize(std::size_t size);
		/// Sets maximum supported field size.

	std::size_t getMaxFieldSize() const;
		// Returns maximum supported field size.

	std::size_t maxDataSize(std::size_t pos) const;
		/// Returns max supported size for column at position pos.
		/// Returned length for variable length fields is the one
		/// supported by this implementation, not the underlying DB.

	std::size_t actualDataSize(std::size_t col, std::size_t row = POCO_DATA_INVALID_ROW) const;
		/// Returns the returned length for the column and row specified.
		/// This is usually equal to the column size, except for
		/// variable length fields (BLOB and variable length strings).
		/// For null values, the return value is -1 (SQL_NO_DATA)

	std::size_t bulkSize(std::size_t col = 0) const;
		/// Returns bulk size. Column argument is optional
		/// since all columns must be the same size.

	void setDataExtraction(DataExtraction ext);
		/// Set data extraction mode.

	DataExtraction getDataExtraction() const;
		/// Returns data extraction mode.

private:
	typedef std::vector<Poco::Any> ValueVec;
	typedef std::vector<SQLLEN>    LengthVec;
	typedef std::vector<LengthVec> LengthLengthVec;
	typedef std::map<std::size_t, DataType> IndexMap;

	Preparator();
	Preparator& operator = (const Preparator&);

	template <typename C>
	void prepareImpl(std::size_t pos, const C* pVal = 0)
		/// Utility function to prepare Any and DynamicAny.
	{
		ODBCMetaColumn col(_rStmt, pos);

		switch (col.type())
		{
			case MetaColumn::FDT_INT8:
				if (pVal)
					return prepareFixedSize<Poco::Int8>(pos, SQL_C_STINYINT, pVal->size());
				else
					return prepareFixedSize<Poco::Int8>(pos, SQL_C_STINYINT);

			case MetaColumn::FDT_UINT8:
				if (pVal)
					return prepareFixedSize<Poco::UInt8>(pos, SQL_C_UTINYINT, pVal->size());
				else
					return prepareFixedSize<Poco::UInt8>(pos, SQL_C_UTINYINT);

			case MetaColumn::FDT_INT16:
				if (pVal)
					return prepareFixedSize<Poco::Int16>(pos, SQL_C_SSHORT, pVal->size());
				else
					return prepareFixedSize<Poco::Int16>(pos, SQL_C_SSHORT);

			case MetaColumn::FDT_UINT16:
				if (pVal)
					return prepareFixedSize<Poco::UInt16>(pos, SQL_C_USHORT, pVal->size());
				else
					return prepareFixedSize<Poco::UInt16>(pos, SQL_C_USHORT);

			case MetaColumn::FDT_INT32:
				if (pVal)
					return prepareFixedSize<Poco::Int32>(pos, SQL_C_SLONG, pVal->size());
				else
					return prepareFixedSize<Poco::Int32>(pos, SQL_C_SLONG);

			case MetaColumn::FDT_UINT32:
				if (pVal)
					return prepareFixedSize<Poco::UInt32>(pos, SQL_C_ULONG, pVal->size());
				else
					return prepareFixedSize<Poco::UInt32>(pos, SQL_C_ULONG);

			case MetaColumn::FDT_INT64:
				if (pVal)
					return prepareFixedSize<Poco::Int64>(pos, SQL_C_SBIGINT, pVal->size());
				else
					return prepareFixedSize<Poco::Int64>(pos, SQL_C_SBIGINT);

			case MetaColumn::FDT_UINT64:
				if (pVal)
					return prepareFixedSize<Poco::UInt64>(pos, SQL_C_UBIGINT, pVal->size());
				else
					return prepareFixedSize<Poco::UInt64>(pos, SQL_C_UBIGINT);

			case MetaColumn::FDT_BOOL:
				if (pVal)
					return prepareBoolArray(pos, SQL_C_BIT, pVal->size());
				else
					return prepareFixedSize<bool>(pos, SQL_C_BIT);

			case MetaColumn::FDT_FLOAT:
				if (pVal)
					return prepareFixedSize<float>(pos, SQL_C_FLOAT, pVal->size());
				else
					return prepareFixedSize<float>(pos, SQL_C_FLOAT);

			case MetaColumn::FDT_DOUBLE:
				if (pVal)
					return prepareFixedSize<double>(pos, SQL_C_DOUBLE, pVal->size());
				else
					return prepareFixedSize<double>(pos, SQL_C_DOUBLE);

			case MetaColumn::FDT_STRING:
				if (pVal)
					return prepareCharArray<char, DT_CHAR_ARRAY>(pos, SQL_C_CHAR, maxDataSize(pos), pVal->size());
				else
					return prepareVariableLen<char>(pos, SQL_C_CHAR, maxDataSize(pos), DT_CHAR);

			case MetaColumn::FDT_WSTRING:
			{
				typedef UTF16String::value_type CharType;
				if (pVal)
					return prepareCharArray<CharType, DT_WCHAR_ARRAY>(pos, SQL_C_WCHAR, maxDataSize(pos), pVal->size());
				else
					return prepareVariableLen<CharType>(pos, SQL_C_WCHAR, maxDataSize(pos), DT_WCHAR);
			}

			case MetaColumn::FDT_BLOB:
			{
				typedef Poco::Data::BLOB::ValueType CharType;
				if (pVal)
					return prepareCharArray<CharType, DT_UCHAR_ARRAY>(pos, SQL_C_BINARY, maxDataSize(pos), pVal->size());
				else
					return prepareVariableLen<CharType>(pos, SQL_C_BINARY, maxDataSize(pos), DT_UCHAR);
			}

			case MetaColumn::FDT_CLOB:
			{
				typedef Poco::Data::CLOB::ValueType CharType;
				if (pVal)
					return prepareCharArray<CharType, DT_CHAR_ARRAY>(pos, SQL_C_BINARY, maxDataSize(pos), pVal->size());
				else
					return prepareVariableLen<CharType>(pos, SQL_C_BINARY, maxDataSize(pos), DT_CHAR);
			}

			case MetaColumn::FDT_DATE:
				if (pVal)
					return prepareFixedSize<Date>(pos, SQL_C_TYPE_DATE, pVal->size());
				else
					return prepareFixedSize<Date>(pos, SQL_C_TYPE_DATE);

			case MetaColumn::FDT_TIME:
				if (pVal)
					return prepareFixedSize<Time>(pos, SQL_C_TYPE_TIME, pVal->size());
				else
					return prepareFixedSize<Time>(pos, SQL_C_TYPE_TIME);

			case MetaColumn::FDT_TIMESTAMP:
				if (pVal)
					return prepareFixedSize<DateTime>(pos, SQL_C_TYPE_TIMESTAMP, pVal->size());
				else
					return prepareFixedSize<DateTime>(pos, SQL_C_TYPE_TIMESTAMP);

<<<<<<< HEAD
=======
			case MetaColumn::FDT_UUID:
				if (pVal)
					return prepareFixedSize<DateTime>(pos, SQL_C_BINARY, 16);
				else
					return prepareFixedSize<DateTime>(pos, SQL_C_BINARY);

>>>>>>> 970182b5
			default:
				throw DataFormatException("Unsupported data type.");
		}
	}

	void resize() const;
		/// Resize the values and lengths vectors.

	template <typename T>
	void prepareFixedSize(std::size_t pos, SQLSMALLINT valueType)
		/// Utility function for preparation of fixed length columns.
	{
		poco_assert (DE_BOUND == _dataExtraction);
		std::size_t dataSize = sizeof(T);

		poco_assert (pos < _values.size());
		_values[pos] = Poco::Any(T());

		T* pVal = AnyCast<T>(&_values[pos]);
		if (Utility::isError(SQLBindCol(_rStmt,
			(SQLUSMALLINT) pos + 1,
			valueType,
			(SQLPOINTER) pVal,
			(SQLINTEGER) dataSize,
			&_lengths[pos])))
		{
			throw StatementException(_rStmt, "SQLBindCol()");
		}
	}

	template <typename T>
	void prepareFixedSize(std::size_t pos, SQLSMALLINT valueType, std::size_t length)
		/// Utility function for preparation of fixed length columns that are
		/// bound to a std::vector.
	{
		poco_assert (DE_BOUND == _dataExtraction);
		std::size_t dataSize = sizeof(T);

		poco_assert (pos < _values.size());
		poco_assert (length);
		_values[pos] = Poco::Any(std::vector<T>());
		_lengths[pos] = 0;
		poco_assert (0 == _lenLengths[pos].size());
		_lenLengths[pos].resize(length);

		std::vector<T>& cache = RefAnyCast<std::vector<T> >(_values[pos]);
		cache.resize(length);

		if (Utility::isError(SQLBindCol(_rStmt,
			(SQLUSMALLINT) pos + 1,
			valueType,
			(SQLPOINTER) &cache[0],
			(SQLINTEGER) dataSize,
			&_lenLengths[pos][0])))
		{
			throw StatementException(_rStmt, "SQLBindCol()");
		}
	}

	template <typename T>
	void prepareVariableLen(std::size_t pos, SQLSMALLINT valueType, std::size_t size, DataType dt)
		/// Utility function for preparation of variable length columns.
	{
		poco_assert (DE_BOUND == _dataExtraction);
		poco_assert (pos < _values.size());

		T* pCache = new T[size];
		std::memset(pCache, 0, size);

		_values[pos] = Any(pCache);
		_lengths[pos] = (SQLLEN) size;
		_varLengthArrays.insert(IndexMap::value_type(pos, dt));

		if (Utility::isError(SQLBindCol(_rStmt,
			(SQLUSMALLINT) pos + 1,
			valueType,
			(SQLPOINTER) pCache,
			(SQLINTEGER) size*sizeof(T),
			&_lengths[pos])))
		{
			throw StatementException(_rStmt, "SQLBindCol()");
		}
	}

	template <typename T, DataType DT>
	void prepareCharArray(std::size_t pos, SQLSMALLINT valueType, std::size_t size, std::size_t length)
		/// Utility function for preparation of bulk variable length character and LOB columns.
	{
		poco_assert_dbg (DE_BOUND == _dataExtraction);
		poco_assert_dbg (pos < _values.size());
		poco_assert_dbg (pos < _lengths.size());
		poco_assert_dbg (pos < _lenLengths.size());

		T* pArray = (T*) std::calloc(length * size, sizeof(T));

		_values[pos] = Any(pArray);
		_lengths[pos] = 0;
		_lenLengths[pos].resize(length);
		_varLengthArrays.insert(IndexMap::value_type(pos, DT));

		if (Utility::isError(SQLBindCol(_rStmt,
			(SQLUSMALLINT) pos + 1,
			valueType,
			(SQLPOINTER) pArray,
			(SQLINTEGER) size,
			&_lenLengths[pos][0])))
		{
			throw StatementException(_rStmt, "SQLBindCol()");
		}
	}

	void prepareBoolArray(std::size_t pos, SQLSMALLINT valueType, std::size_t length);
		/// Utility function for preparation of bulk bool columns.

	void freeMemory() const;
		/// Utility function. Releases memory allocated for variable length columns.

	template <typename T>
	void deleteCachedArray(std::size_t pos) const
	{
		T** p = Poco::AnyCast<T*>(&_values[pos]);
		if (p) delete [] *p;
	}

	const StatementHandle&  _rStmt;
	mutable ValueVec        _values;
	mutable LengthVec       _lengths;
	mutable LengthLengthVec _lenLengths;
	mutable IndexMap        _varLengthArrays;
	std::size_t             _maxFieldSize;
	DataExtraction          _dataExtraction;
};


//
// inlines
//
inline void Preparator::prepare(std::size_t pos, const Poco::Int8&)
{
	prepareFixedSize<Poco::Int8>(pos, SQL_C_STINYINT);
}


inline void Preparator::prepare(std::size_t pos, const std::vector<Poco::Int8>& val)
{
	prepareFixedSize<Poco::Int8>(pos, SQL_C_STINYINT, val.size());
}


inline void Preparator::prepare(std::size_t pos, const std::deque<Poco::Int8>& val)
{
	prepareFixedSize<Poco::Int8>(pos, SQL_C_STINYINT, val.size());
}


inline void Preparator::prepare(std::size_t pos, const std::list<Poco::Int8>& val)
{
	prepareFixedSize<Poco::Int8>(pos, SQL_C_STINYINT, val.size());
}


inline void Preparator::prepare(std::size_t pos, const Poco::UInt8&)
{
	prepareFixedSize<Poco::UInt8>(pos, SQL_C_UTINYINT);
}


inline void Preparator::prepare(std::size_t pos, const std::vector<Poco::UInt8>& val)
{
	prepareFixedSize<Poco::UInt8>(pos, SQL_C_UTINYINT, val.size());
}


inline void Preparator::prepare(std::size_t pos, const std::deque<Poco::UInt8>& val)
{
	prepareFixedSize<Poco::UInt8>(pos, SQL_C_UTINYINT, val.size());
}


inline void Preparator::prepare(std::size_t pos, const std::list<Poco::UInt8>& val)
{
	prepareFixedSize<Poco::UInt8>(pos, SQL_C_UTINYINT, val.size());
}


inline void Preparator::prepare(std::size_t pos, const Poco::Int16&)
{
	prepareFixedSize<Poco::Int16>(pos, SQL_C_SSHORT);
}


inline void Preparator::prepare(std::size_t pos, const std::vector<Poco::Int16>& val)
{
	prepareFixedSize<Poco::Int16>(pos, SQL_C_SSHORT, val.size());
}


inline void Preparator::prepare(std::size_t pos, const std::deque<Poco::Int16>& val)
{
	prepareFixedSize<Poco::Int16>(pos, SQL_C_SSHORT, val.size());
}


inline void Preparator::prepare(std::size_t pos, const std::list<Poco::Int16>& val)
{
	prepareFixedSize<Poco::Int16>(pos, SQL_C_SSHORT, val.size());
}


inline void Preparator::prepare(std::size_t pos, const Poco::UInt16&)
{
	prepareFixedSize<Poco::UInt16>(pos, SQL_C_USHORT);
}


inline void Preparator::prepare(std::size_t pos, const std::vector<Poco::UInt16>& val)
{
	prepareFixedSize<Poco::UInt16>(pos, SQL_C_USHORT, val.size());
}


inline void Preparator::prepare(std::size_t pos, const std::deque<Poco::UInt16>& val)
{
	prepareFixedSize<Poco::UInt16>(pos, SQL_C_USHORT, val.size());
}


inline void Preparator::prepare(std::size_t pos, const std::list<Poco::UInt16>& val)
{
	prepareFixedSize<Poco::UInt16>(pos, SQL_C_USHORT, val.size());
}


inline void Preparator::prepare(std::size_t pos, const Poco::Int32&)
{
	prepareFixedSize<Poco::Int32>(pos, SQL_C_SLONG);
}


inline void Preparator::prepare(std::size_t pos, const std::vector<Poco::Int32>& val)
{
	prepareFixedSize<Poco::Int32>(pos, SQL_C_SLONG, val.size());
}


inline void Preparator::prepare(std::size_t pos, const std::deque<Poco::Int32>& val)
{
	prepareFixedSize<Poco::Int32>(pos, SQL_C_SLONG, val.size());
}


inline void Preparator::prepare(std::size_t pos, const std::list<Poco::Int32>& val)
{
	prepareFixedSize<Poco::Int32>(pos, SQL_C_SLONG, val.size());
}


inline void Preparator::prepare(std::size_t pos, const Poco::UInt32&)
{
	prepareFixedSize<Poco::UInt32>(pos, SQL_C_ULONG);
}


inline void Preparator::prepare(std::size_t pos, const std::vector<Poco::UInt32>& val)
{
	prepareFixedSize<Poco::UInt32>(pos, SQL_C_ULONG, val.size());
}


inline void Preparator::prepare(std::size_t pos, const std::deque<Poco::UInt32>& val)
{
	prepareFixedSize<Poco::UInt32>(pos, SQL_C_ULONG, val.size());
}


inline void Preparator::prepare(std::size_t pos, const std::list<Poco::UInt32>& val)
{
	prepareFixedSize<Poco::UInt32>(pos, SQL_C_ULONG, val.size());
}


inline void Preparator::prepare(std::size_t pos, const Poco::Int64&)
{
	prepareFixedSize<Poco::Int64>(pos, SQL_C_SBIGINT);
}


inline void Preparator::prepare(std::size_t pos, const std::vector<Poco::Int64>& val)
{
	prepareFixedSize<Poco::Int64>(pos, SQL_C_SBIGINT, val.size());
}


inline void Preparator::prepare(std::size_t pos, const std::deque<Poco::Int64>& val)
{
	prepareFixedSize<Poco::Int64>(pos, SQL_C_SBIGINT, val.size());
}


inline void Preparator::prepare(std::size_t pos, const std::list<Poco::Int64>& val)
{
	prepareFixedSize<Poco::Int64>(pos, SQL_C_SBIGINT, val.size());
}


inline void Preparator::prepare(std::size_t pos, const Poco::UInt64&)
{
	prepareFixedSize<Poco::UInt64>(pos, SQL_C_UBIGINT);
}


inline void Preparator::prepare(std::size_t pos, const std::vector<Poco::UInt64>& val)
{
	prepareFixedSize<Poco::UInt64>(pos, SQL_C_UBIGINT, val.size());
}


inline void Preparator::prepare(std::size_t pos, const std::deque<Poco::UInt64>& val)
{
	prepareFixedSize<Poco::UInt64>(pos, SQL_C_UBIGINT, val.size());
}


inline void Preparator::prepare(std::size_t pos, const std::list<Poco::UInt64>& val)
{
	prepareFixedSize<Poco::UInt64>(pos, SQL_C_UBIGINT, val.size());
}


#ifndef POCO_INT64_IS_LONG
inline void Preparator::prepare(std::size_t pos, const long&)
{
	prepareFixedSize<long>(pos, SQL_C_SLONG);
}


inline void Preparator::prepare(std::size_t pos, const unsigned long&)
{
	prepareFixedSize<long>(pos, SQL_C_SLONG);
}


inline void Preparator::prepare(std::size_t pos, const std::vector<long>& val)
{
	prepareFixedSize<long>(pos, SQL_C_SLONG, val.size());
}


inline void Preparator::prepare(std::size_t pos, const std::deque<long>& val)
{
	prepareFixedSize<long>(pos, SQL_C_SLONG, val.size());
}


inline void Preparator::prepare(std::size_t pos, const std::list<long>& val)
{
	prepareFixedSize<long>(pos, SQL_C_SLONG, val.size());
}
#endif


inline void Preparator::prepare(std::size_t pos, const bool&)
{
	prepareFixedSize<bool>(pos, SQL_C_BIT);
}


inline void Preparator::prepare(std::size_t pos, const std::vector<bool>& val)
{
	prepareBoolArray(pos, SQL_C_BIT, val.size());
}


inline void Preparator::prepare(std::size_t pos, const std::deque<bool>& val)
{
	prepareBoolArray(pos, SQL_C_BIT, val.size());
}


inline void Preparator::prepare(std::size_t pos, const std::list<bool>& val)
{
	prepareBoolArray(pos, SQL_C_BIT, val.size());
}


inline void Preparator::prepare(std::size_t pos, const float&)
{
	prepareFixedSize<float>(pos, SQL_C_FLOAT);
}


inline void Preparator::prepare(std::size_t pos, const std::vector<float>& val)
{
	prepareFixedSize<float>(pos, SQL_C_FLOAT, val.size());
}


inline void Preparator::prepare(std::size_t pos, const std::deque<float>& val)
{
	prepareFixedSize<float>(pos, SQL_C_FLOAT, val.size());
}


inline void Preparator::prepare(std::size_t pos, const std::list<float>& val)
{
	prepareFixedSize<float>(pos, SQL_C_FLOAT, val.size());
}


inline void Preparator::prepare(std::size_t pos, const double&)
{
	prepareFixedSize<double>(pos, SQL_C_DOUBLE);
}


inline void Preparator::prepare(std::size_t pos, const std::vector<double>& val)
{
	prepareFixedSize<double>(pos, SQL_C_DOUBLE, val.size());
}


inline void Preparator::prepare(std::size_t pos, const std::deque<double>& val)
{
	prepareFixedSize<double>(pos, SQL_C_DOUBLE, val.size());
}


inline void Preparator::prepare(std::size_t pos, const std::list<double>& val)
{
	prepareFixedSize<double>(pos, SQL_C_DOUBLE, val.size());
}


inline void Preparator::prepare(std::size_t pos, const char&)
{
	prepareFixedSize<char>(pos, SQL_C_STINYINT);
}


inline void Preparator::prepare(std::size_t pos, const std::vector<char>& val)
{
	prepareFixedSize<char>(pos, SQL_C_STINYINT, val.size());
}


inline void Preparator::prepare(std::size_t pos, const std::deque<char>& val)
{
	prepareFixedSize<char>(pos, SQL_C_STINYINT, val.size());
}


inline void Preparator::prepare(std::size_t pos, const std::list<char>& val)
{
	prepareFixedSize<char>(pos, SQL_C_STINYINT, val.size());
}


inline void Preparator::prepare(std::size_t pos, const std::string&)
{
	prepareVariableLen<char>(pos, SQL_C_CHAR, maxDataSize(pos), DT_CHAR);
}


inline void Preparator::prepare(std::size_t pos, const std::vector<std::string>& val)
{
	prepareCharArray<char, DT_CHAR_ARRAY>(pos, SQL_C_CHAR, maxDataSize(pos), val.size());
}


inline void Preparator::prepare(std::size_t pos, const std::deque<std::string>& val)
{
	prepareCharArray<char, DT_CHAR_ARRAY>(pos, SQL_C_CHAR, maxDataSize(pos), val.size());
}


inline void Preparator::prepare(std::size_t pos, const std::list<std::string>& val)
{
	prepareCharArray<char, DT_CHAR_ARRAY>(pos, SQL_C_CHAR, maxDataSize(pos), val.size());
}


inline void Preparator::prepare(std::size_t pos, const UTF16String&)
{
	prepareVariableLen<UTF16String::value_type>(pos, SQL_C_WCHAR, maxDataSize(pos), DT_WCHAR);
}


inline void Preparator::prepare(std::size_t pos, const std::vector<UTF16String>& val)
{
	prepareCharArray<UTF16String::value_type, DT_WCHAR_ARRAY>(pos, SQL_C_WCHAR, maxDataSize(pos), val.size());
}


inline void Preparator::prepare(std::size_t pos, const std::deque<UTF16String>& val)
{
	prepareCharArray<UTF16String::value_type, DT_WCHAR_ARRAY>(pos, SQL_C_WCHAR, maxDataSize(pos), val.size());
}


inline void Preparator::prepare(std::size_t pos, const std::list<UTF16String>& val)
{
	prepareCharArray<UTF16String::value_type, DT_WCHAR_ARRAY>(pos, SQL_C_WCHAR, maxDataSize(pos), val.size());
}


inline void Preparator::prepare(std::size_t pos, const Poco::Data::BLOB&)
{
	prepareVariableLen<Poco::Data::BLOB::ValueType>(pos, SQL_C_BINARY, maxDataSize(pos), DT_UCHAR);
}


inline void Preparator::prepare(std::size_t pos, const std::vector<Poco::Data::BLOB>& val)
{
	prepareCharArray<char, DT_UCHAR_ARRAY>(pos, SQL_C_BINARY, maxDataSize(pos), val.size());
}


inline void Preparator::prepare(std::size_t pos, const std::deque<Poco::Data::BLOB>& val)
{
	prepareCharArray<char, DT_UCHAR_ARRAY>(pos, SQL_C_BINARY, maxDataSize(pos), val.size());
}


inline void Preparator::prepare(std::size_t pos, const std::list<Poco::Data::BLOB>& val)
{
	prepareCharArray<char, DT_UCHAR_ARRAY>(pos, SQL_C_BINARY, maxDataSize(pos), val.size());
}


inline void Preparator::prepare(std::size_t pos, const Poco::Data::CLOB&)
{
	prepareVariableLen<Poco::Data::CLOB::ValueType>(pos, SQL_C_BINARY, maxDataSize(pos), DT_CHAR);
}


inline void Preparator::prepare(std::size_t pos, const std::vector<Poco::Data::CLOB>& val)
{
	prepareCharArray<char, DT_CHAR_ARRAY>(pos, SQL_C_BINARY, maxDataSize(pos), val.size());
}


inline void Preparator::prepare(std::size_t pos, const std::deque<Poco::Data::CLOB>& val)
{
	prepareCharArray<char, DT_CHAR_ARRAY>(pos, SQL_C_BINARY, maxDataSize(pos), val.size());
}


inline void Preparator::prepare(std::size_t pos, const std::list<Poco::Data::CLOB>& val)
{
	prepareCharArray<char, DT_CHAR_ARRAY>(pos, SQL_C_BINARY, maxDataSize(pos), val.size());
}


inline void Preparator::prepare(std::size_t pos, const Poco::Data::Date&)
{
	prepareFixedSize<SQL_DATE_STRUCT>(pos, SQL_C_TYPE_DATE);
}


inline void Preparator::prepare(std::size_t pos, const std::vector<Poco::Data::Date>& val)
{
	prepareFixedSize<SQL_DATE_STRUCT>(pos, SQL_C_TYPE_DATE, val.size());
}


inline void Preparator::prepare(std::size_t pos, const std::deque<Poco::Data::Date>& val)
{
	prepareFixedSize<SQL_DATE_STRUCT>(pos, SQL_C_TYPE_DATE, val.size());
}


inline void Preparator::prepare(std::size_t pos, const std::list<Poco::Data::Date>& val)
{
	prepareFixedSize<SQL_DATE_STRUCT>(pos, SQL_C_TYPE_DATE, val.size());
}


inline void Preparator::prepare(std::size_t pos, const Poco::Data::Time&)
{
	prepareFixedSize<SQL_TIME_STRUCT>(pos, SQL_C_TYPE_TIME);
}


inline void Preparator::prepare(std::size_t pos, const std::vector<Poco::Data::Time>& val)
{
	prepareFixedSize<SQL_TIME_STRUCT>(pos, SQL_C_TYPE_TIME, val.size());
}


inline void Preparator::prepare(std::size_t pos, const std::deque<Poco::Data::Time>& val)
{
	prepareFixedSize<SQL_TIME_STRUCT>(pos, SQL_C_TYPE_TIME, val.size());
}


inline void Preparator::prepare(std::size_t pos, const std::list<Poco::Data::Time>& val)
{
	prepareFixedSize<SQL_TIME_STRUCT>(pos, SQL_C_TYPE_TIME, val.size());
}


inline void Preparator::prepare(std::size_t pos, const Poco::DateTime&)
{
	prepareFixedSize<SQL_TIMESTAMP_STRUCT>(pos, SQL_C_TYPE_TIMESTAMP);
}


inline void Preparator::prepare(std::size_t pos, const std::vector<Poco::DateTime>& val)
{
	prepareFixedSize<SQL_TIMESTAMP_STRUCT>(pos, SQL_C_TYPE_TIMESTAMP, val.size());
}


inline void Preparator::prepare(std::size_t pos, const std::deque<Poco::DateTime>& val)
{
	prepareFixedSize<SQL_TIMESTAMP_STRUCT>(pos, SQL_C_TYPE_TIMESTAMP, val.size());
}


inline void Preparator::prepare(std::size_t pos, const std::list<Poco::DateTime>& val)
{
	prepareFixedSize<SQL_TIMESTAMP_STRUCT>(pos, SQL_C_TYPE_TIMESTAMP, val.size());
}


inline void Preparator::prepare(std::size_t pos, const Poco::UUID&)
{
	prepareCharArray<char, DT_CHAR_ARRAY>(pos, SQL_C_BINARY, 16, 16);
}


inline void Preparator::prepare(std::size_t pos, const Poco::Any& val)
{
	prepareImpl<std::vector<Poco::Any> >(pos);
}


inline void Preparator::prepare(std::size_t pos, const std::vector<Poco::Any>& val)
{
	prepareImpl<std::vector<Poco::Any> >(pos, &val);
}


inline void Preparator::prepare(std::size_t pos, const std::deque<Poco::Any>& val)
{
	prepareImpl<std::deque<Poco::Any> >(pos, &val);
}


inline void Preparator::prepare(std::size_t pos, const std::list<Poco::Any>& val)
{
	prepareImpl<std::list<Poco::Any> >(pos, &val);
}


inline void Preparator::prepare(std::size_t pos, const Poco::DynamicAny& val)
{
	prepareImpl<std::vector<Poco::DynamicAny> >(pos);
}


inline void Preparator::prepare(std::size_t pos, const std::vector<Poco::DynamicAny>& val)
{
	prepareImpl<std::vector<Poco::DynamicAny> >(pos, &val);
}


inline void Preparator::prepare(std::size_t pos, const std::deque<Poco::DynamicAny>& val)
{
	prepareImpl<std::deque<Poco::DynamicAny> >(pos, &val);
}


inline void Preparator::prepare(std::size_t pos, const std::list<Poco::DynamicAny>& val)
{
	prepareImpl<std::list<Poco::DynamicAny> >(pos, &val);
}


inline std::size_t Preparator::bulkSize(std::size_t col) const
{
	poco_assert (col < _lenLengths.size());

	return _lenLengths[col].size();
}


inline void Preparator::setMaxFieldSize(std::size_t size)
{
	_maxFieldSize = size;
}


inline std::size_t Preparator::getMaxFieldSize() const
{
	return _maxFieldSize;
}


inline void Preparator::setDataExtraction(Preparator::DataExtraction ext)
{
	_dataExtraction = ext;
}


inline Preparator::DataExtraction Preparator::getDataExtraction() const
{
	return _dataExtraction;
}


inline Poco::Any& Preparator::operator [] (std::size_t pos)
{
	return at(pos);
}


inline Poco::Any& Preparator::at(std::size_t pos)
{
	return _values.at(pos);
}


} } } // namespace Poco::Data::ODBC


#endif // Data_ODBC_Preparator_INCLUDED<|MERGE_RESOLUTION|>--- conflicted
+++ resolved
@@ -551,15 +551,12 @@
 				else
 					return prepareFixedSize<DateTime>(pos, SQL_C_TYPE_TIMESTAMP);
 
-<<<<<<< HEAD
-=======
 			case MetaColumn::FDT_UUID:
 				if (pVal)
 					return prepareFixedSize<DateTime>(pos, SQL_C_BINARY, 16);
 				else
 					return prepareFixedSize<DateTime>(pos, SQL_C_BINARY);
 
->>>>>>> 970182b5
 			default:
 				throw DataFormatException("Unsupported data type.");
 		}
