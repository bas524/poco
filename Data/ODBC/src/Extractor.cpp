//
// Extractor.cpp
//
// Library: Data/ODBC
// Package: ODBC
// Module:  Extractor
//
// Copyright (c) 2006, Applied Informatics Software Engineering GmbH.
// and Contributors.
//
// SPDX-License-Identifier:	BSL-1.0
//


#include "Poco/Data/ODBC/ODBC.h"
#include "Poco/Data/ODBC/Extractor.h"
#include "Poco/Data/ODBC/ODBCMetaColumn.h"
#include "Poco/Data/ODBC/Utility.h"
#include "Poco/Data/ODBC/ODBCException.h"
#include "Poco/Data/LOB.h"
#include "Poco/Buffer.h"
#include <typeinfo>


namespace Poco {
namespace Data {
namespace ODBC {


const std::string Extractor::FLD_SIZE_EXCEEDED_FMT = "Specified data size (%z bytes) "
	"exceeds maximum value (%z).\n"
	"Use Session.setProperty(\"maxFieldSize\", value) "
	"to increase the maximum allowed data size\n";


<<<<<<< HEAD
Extractor::Extractor(const StatementHandle& rStmt, 
	Preparator::Ptr pPreparator,
	TextEncoding::Ptr pDBEncoding):
	_rStmt(rStmt), 
=======
Extractor::Extractor(const StatementHandle& rStmt,
	Preparator::Ptr pPreparator):
	_rStmt(rStmt),
>>>>>>> 970182b5
	_pPreparator(pPreparator),
	_dataExtraction(pPreparator->getDataExtraction()),
	_pDBEncoding(pDBEncoding),
	_transcode(_pDBEncoding && !_pDBEncoding->isA("UTF-8")),
	_pToEncoding(_transcode ? Poco::TextEncoding::find("UTF-8") : nullptr)
{
}


Extractor::~Extractor()
{
}


template<>
bool Extractor::extractBoundImpl<std::string>(std::size_t pos, std::string& val)
{
	if (isNull(pos)) return false;

	std::size_t dataSize = _pPreparator->actualDataSize(pos);
	char* sp = AnyCast<char*>(_pPreparator->at(pos));
	std::size_t len = std::strlen(sp);
	if (len < dataSize) dataSize = len;
	checkDataSize(dataSize);
	val.assign(sp, dataSize);

	return true;
}


template<>
bool Extractor::extractBoundImpl<UTF16String>(std::size_t pos, UTF16String& val)
{
	typedef UTF16String::value_type CharT;
	if (isNull(pos)) return false;
	std::size_t dataSize = _pPreparator->actualDataSize(pos);
	CharT* sp = 0;
	UTF16String us;
	const std::type_info& ti = _pPreparator->at(pos).type();
	if (ti == typeid(CharT*))
	{
		sp = AnyCast<CharT*>(_pPreparator->at(pos));
	}
	else if (ti == typeid(char*))
	{
		std::string s(AnyCast<char*>(_pPreparator->at(pos)));
		Poco::UnicodeConverter::convert(s, us);
		sp = const_cast<CharT*>(us.c_str());
	}
	else
	{
		throw Poco::Data::ExtractException("Unsupported string type: " + std::string(ti.name()));
	}
	std::size_t len = Poco::UnicodeConverter::UTFStrlen(sp);
	if (len < dataSize) dataSize = len;
	checkDataSize(dataSize);
	val.assign(sp, dataSize);

	return true;
}


template<>
bool Extractor::extractBoundImpl<Poco::Data::Date>(std::size_t pos, Poco::Data::Date& val)
{
	if (isNull(pos)) return false;
	SQL_DATE_STRUCT& ds = *AnyCast<SQL_DATE_STRUCT>(&(_pPreparator->at(pos)));
	Utility::dateSync(val, ds);
	return true;
}


template<>
bool Extractor::extractBoundImplContainer<std::vector<Poco::Data::Date> >(std::size_t pos,
	std::vector<Poco::Data::Date>& val)
{
	std::vector<SQL_DATE_STRUCT>& ds = RefAnyCast<std::vector<SQL_DATE_STRUCT> >(_pPreparator->at(pos));
	Utility::dateSync(val, ds);
	return true;
}


template<>
bool Extractor::extractBoundImplContainer<std::deque<Poco::Data::Date> >(std::size_t pos,
	std::deque<Poco::Data::Date>& val)
{
	std::vector<SQL_DATE_STRUCT>& ds = RefAnyCast<std::vector<SQL_DATE_STRUCT> >(_pPreparator->at(pos));
	Utility::dateSync(val, ds);
	return true;
}


template<>
bool Extractor::extractBoundImplContainer<std::list<Poco::Data::Date> >(std::size_t pos,
	std::list<Poco::Data::Date>& val)
{
	std::vector<SQL_DATE_STRUCT>& ds = RefAnyCast<std::vector<SQL_DATE_STRUCT> >(_pPreparator->at(pos));
	Utility::dateSync(val, ds);
	return true;
}


template<>
bool Extractor::extractBoundImpl<Poco::Data::Time>(std::size_t pos, Poco::Data::Time& val)
{
	if (isNull(pos)) return false;

	std::size_t dataSize = _pPreparator->actualDataSize(pos);
	checkDataSize(dataSize);
	SQL_TIME_STRUCT& ts = *AnyCast<SQL_TIME_STRUCT>(&_pPreparator->at(pos));
	Utility::timeSync(val, ts);

	return true;
}


template<>
bool Extractor::extractBoundImplContainer<std::vector<Poco::Data::Time> >(std::size_t pos,
	std::vector<Poco::Data::Time>& val)
{
	std::vector<SQL_TIME_STRUCT>& ds = RefAnyCast<std::vector<SQL_TIME_STRUCT> >(_pPreparator->at(pos));
	Utility::timeSync(val, ds);
	return true;
}


template<>
bool Extractor::extractBoundImplContainer<std::deque<Poco::Data::Time> >(std::size_t pos,
	std::deque<Poco::Data::Time>& val)
{
	std::vector<SQL_TIME_STRUCT>& ds = RefAnyCast<std::vector<SQL_TIME_STRUCT> >(_pPreparator->at(pos));
	Utility::timeSync(val, ds);
	return true;
}


template<>
bool Extractor::extractBoundImplContainer<std::list<Poco::Data::Time> >(std::size_t pos,
	std::list<Poco::Data::Time>& val)
{
	std::vector<SQL_TIME_STRUCT>& ds = RefAnyCast<std::vector<SQL_TIME_STRUCT> >(_pPreparator->at(pos));
	Utility::timeSync(val, ds);
	return true;
}


template<>
bool Extractor::extractBoundImpl<Poco::DateTime>(std::size_t pos, Poco::DateTime& val)
{
	if (isNull(pos)) return false;

	std::size_t dataSize = _pPreparator->actualDataSize(pos);
	checkDataSize(dataSize);
	SQL_TIMESTAMP_STRUCT& tss = *AnyCast<SQL_TIMESTAMP_STRUCT>(&_pPreparator->at(pos));
	Utility::dateTimeSync(val, tss);

	return true;
}


template<>
bool Extractor::extractBoundImplContainer<std::vector<Poco::DateTime> >(std::size_t pos,
	std::vector<Poco::DateTime>& val)
{
	std::vector<SQL_TIMESTAMP_STRUCT>& ds = RefAnyCast<std::vector<SQL_TIMESTAMP_STRUCT> >(_pPreparator->at(pos));
	Utility::dateTimeSync(val, ds);
	return true;
}


template<>
bool Extractor::extractBoundImplContainer<std::deque<Poco::DateTime> >(std::size_t pos,
	std::deque<Poco::DateTime>& val)
{
	std::vector<SQL_TIMESTAMP_STRUCT>& ds = RefAnyCast<std::vector<SQL_TIMESTAMP_STRUCT> >(_pPreparator->at(pos));
	Utility::dateTimeSync(val, ds);
	return true;
}


template<>
bool Extractor::extractBoundImplContainer<std::list<Poco::DateTime> >(std::size_t pos,
	std::list<Poco::DateTime>& val)
{
	std::vector<SQL_TIMESTAMP_STRUCT>& ds = RefAnyCast<std::vector<SQL_TIMESTAMP_STRUCT> >(_pPreparator->at(pos));
	Utility::dateTimeSync(val, ds);
	return true;
}


template<>
<<<<<<< HEAD
=======
bool Extractor::extractBoundImpl<Poco::UUID>(std::size_t pos, Poco::UUID& val)
{
	if (isNull(pos)) return false;

	std::size_t dataSize = _pPreparator->actualDataSize(pos);
	checkDataSize(dataSize);
	char* pBuffer = *AnyCast<char*>(&_pPreparator->at(pos));
	val.copyFrom(pBuffer);

	return true;
}


template<>
>>>>>>> 970182b5
bool Extractor::extractBoundImplContainer<std::vector<bool> >(std::size_t pos,
	std::vector<bool>& val)
{
	std::size_t length = _pPreparator->getLength();
	bool** p = AnyCast<bool*>(&_pPreparator->at(pos));
	val.assign(*p, *p + length);
	return true;
}


template<>
bool Extractor::extractBoundImplContainer<std::deque<bool> >(std::size_t pos,
	std::deque<bool>& val)
{
	std::size_t length = _pPreparator->getLength();
	bool** p = AnyCast<bool*>(&_pPreparator->at(pos));
	val.assign(*p, *p + length);
	return true;
}


template<>
bool Extractor::extractBoundImplContainer<std::list<bool> >(std::size_t pos,
	std::list<bool>& val)
{
	std::size_t length = _pPreparator->getLength();
	bool** p = AnyCast<bool*>(&_pPreparator->at(pos));
	val.assign(*p, *p + length);
	return true;
}


template<>
bool Extractor::extractManualImpl<std::string>(std::size_t pos, std::string& val, SQLSMALLINT cType)
{
	std::size_t maxSize = _pPreparator->getMaxFieldSize();
	std::size_t fetchedSize = 0;
	std::size_t totalSize = 0;

	SQLLEN len;
	const int bufSize = CHUNK_SIZE;
	Poco::Buffer<char> apChar(bufSize);
	char* pChar = apChar.begin();
	SQLRETURN rc = 0;

	val.clear();
	resizeLengths(pos);

	do
	{
		std::memset(pChar, 0, bufSize);
		len = 0;
		rc = SQLGetData(_rStmt,
			(SQLUSMALLINT) pos + 1,
			cType, //C data type
			pChar, //returned value
			bufSize, //buffer length
			&len); //length indicator

		if (SQL_NO_DATA != rc && Utility::isError(rc))
			throw StatementException(_rStmt, "SQLGetData()");

		if (SQL_NO_TOTAL == len)//unknown length, throw
			throw UnknownDataLengthException("Could not determine returned data length.");

		if (isNullLengthIndicator(len))
		{
			_lengths[pos] = len;
			return false;
		}

		if (SQL_NO_DATA == rc || !len)
			break;

		_lengths[pos] += len;
		fetchedSize = _lengths[pos] > CHUNK_SIZE ? CHUNK_SIZE : _lengths[pos];
		totalSize += fetchedSize;
		if (totalSize <= maxSize)
			val.append(pChar, fetchedSize);
		else
			throw DataException(format(FLD_SIZE_EXCEEDED_FMT, fetchedSize, maxSize));
	}while (true);

	return true;
}


template<>
bool Extractor::extractManualImpl<UTF16String>(std::size_t pos, UTF16String& val, SQLSMALLINT cType)
{
	std::size_t maxSize = _pPreparator->getMaxFieldSize();
	std::size_t fetchedSize = 0;
	std::size_t totalSize = 0;

	SQLLEN len;
	const int bufSize = CHUNK_SIZE;
	Poco::Buffer<UTF16String::value_type> apChar(bufSize);
	UTF16String::value_type* pChar = apChar.begin();
	SQLRETURN rc = 0;

	val.clear();
	resizeLengths(pos);

	do
	{
		std::memset(pChar, 0, bufSize);
		len = 0;
		rc = SQLGetData(_rStmt,
			(SQLUSMALLINT)pos + 1,
			cType, //C data type
			pChar, //returned value
			bufSize, //buffer length
			&len); //length indicator

		if (SQL_NO_DATA != rc && Utility::isError(rc))
			throw StatementException(_rStmt, "SQLGetData()");

		if (SQL_NO_TOTAL == len)//unknown length, throw
			throw UnknownDataLengthException("Could not determine returned data length.");

		if (isNullLengthIndicator(len))
		{
			_lengths[pos] = len;
			return false;
		}

		if (SQL_NO_DATA == rc || !len)
			break;

		_lengths[pos] += len;
		fetchedSize = _lengths[pos] > CHUNK_SIZE ? CHUNK_SIZE : _lengths[pos];
		totalSize += fetchedSize;
		if (totalSize <= maxSize)
			val.append(pChar, fetchedSize / sizeof(UTF16Char));
		else
			throw DataException(format(FLD_SIZE_EXCEEDED_FMT, fetchedSize, maxSize));
	} while (true);

	return true;
}


template<>
bool Extractor::extractManualImpl<Poco::Data::CLOB>(std::size_t pos,
	Poco::Data::CLOB& val,
	SQLSMALLINT cType)
{
	std::size_t maxSize = _pPreparator->getMaxFieldSize();
	std::size_t fetchedSize = 0;
	std::size_t totalSize = 0;

	SQLLEN len;
	const int bufSize = CHUNK_SIZE;
	Poco::Buffer<char> apChar(bufSize);
	char* pChar = apChar.begin();
	SQLRETURN rc = 0;

	val.clear();
	resizeLengths(pos);

	do
	{
		std::memset(pChar, 0, bufSize);
		len = 0;
		rc = SQLGetData(_rStmt,
			(SQLUSMALLINT) pos + 1,
			cType, //C data type
			pChar, //returned value
			bufSize, //buffer length
			&len); //length indicator

		_lengths[pos] += len;

		if (SQL_NO_DATA != rc && Utility::isError(rc))
			throw StatementException(_rStmt, "SQLGetData()");

		if (SQL_NO_TOTAL == len)//unknown length, throw
			throw UnknownDataLengthException("Could not determine returned data length.");

		if (isNullLengthIndicator(len))
			return false;

		if (SQL_NO_DATA == rc || !len)
			break;

		fetchedSize = len > CHUNK_SIZE ? CHUNK_SIZE : len;
		totalSize += fetchedSize;
		if (totalSize <= maxSize)
			val.appendRaw(pChar, fetchedSize);
		else
			throw DataException(format(FLD_SIZE_EXCEEDED_FMT, fetchedSize, maxSize));

	}while (true);

	return true;
}


template<>
bool Extractor::extractManualImpl<Poco::Data::Date>(std::size_t pos,
	Poco::Data::Date& val,
	SQLSMALLINT cType)
{
	SQL_DATE_STRUCT ds;
	resizeLengths(pos);

	SQLRETURN rc = SQLGetData(_rStmt,
		(SQLUSMALLINT) pos + 1,
		cType, //C data type
		&ds, //returned value
		sizeof(ds), //buffer length
		&_lengths[pos]); //length indicator

	if (Utility::isError(rc))
		throw StatementException(_rStmt, "SQLGetData()");

	if (isNullLengthIndicator(_lengths[pos]))
		return false;
	else
		Utility::dateSync(val, ds);

	return true;
}


template<>
bool Extractor::extractManualImpl<Poco::Data::Time>(std::size_t pos,
	Poco::Data::Time& val,
	SQLSMALLINT cType)
{
	SQL_TIME_STRUCT ts;
	resizeLengths(pos);

	SQLRETURN rc = SQLGetData(_rStmt,
		(SQLUSMALLINT) pos + 1,
		cType, //C data type
		&ts, //returned value
		sizeof(ts), //buffer length
		&_lengths[pos]); //length indicator

	if (Utility::isError(rc))
		throw StatementException(_rStmt, "SQLGetData()");

	if (isNullLengthIndicator(_lengths[pos]))
		return false;
	else
		Utility::timeSync(val, ts);

	return true;
}


template<>
bool Extractor::extractManualImpl<Poco::DateTime>(std::size_t pos,
	Poco::DateTime& val,
	SQLSMALLINT cType)
{
	SQL_TIMESTAMP_STRUCT ts;
	resizeLengths(pos);

	SQLRETURN rc = SQLGetData(_rStmt,
		(SQLUSMALLINT) pos + 1,
		cType, //C data type
		&ts, //returned value
		sizeof(ts), //buffer length
		&_lengths[pos]); //length indicator

	if (Utility::isError(rc))
		throw StatementException(_rStmt, "SQLGetData()");

	if (isNullLengthIndicator(_lengths[pos]))
		return false;
	else
		Utility::dateTimeSync(val, ts);

	return true;
}


template<>
bool Extractor::extractManualImpl<Poco::UUID>(std::size_t pos,
	Poco::UUID& val,
	SQLSMALLINT cType)
{
	char buffer[16];
	resizeLengths(pos);

	SQLRETURN rc = SQLGetData(_rStmt,
		(SQLUSMALLINT) pos + 1,
		cType, //C data type
		&buffer, //returned value
		sizeof(buffer), //buffer length
		&_lengths[pos]); //length indicator

	if (Utility::isError(rc))
		throw StatementException(_rStmt, "SQLGetData()");

	if (isNullLengthIndicator(_lengths[pos]))
		return false;
	else
		val.copyFrom(buffer);

	return true;
}


bool Extractor::extract(std::size_t pos, Poco::Int32& val)
{
	if (Preparator::DE_MANUAL == _dataExtraction)
		return extractManualImpl(pos, val, SQL_C_SLONG);
	else
		return extractBoundImpl(pos, val);
}


bool Extractor::extract(std::size_t pos, std::vector<Poco::Int32>& val)
{
	if (Preparator::DE_BOUND == _dataExtraction)
		return extractBoundImplContainer(pos, val);
	else
		throw InvalidAccessException("Direct container extraction only allowed for bound mode.");
}


bool Extractor::extract(std::size_t pos, std::deque<Poco::Int32>& val)
{
	if (Preparator::DE_BOUND == _dataExtraction)
		return extractBoundImplContainer(pos, val);
	else
		throw InvalidAccessException("Direct container extraction only allowed for bound mode.");
}


bool Extractor::extract(std::size_t pos, std::list<Poco::Int32>& val)
{
	if (Preparator::DE_BOUND == _dataExtraction)
		return extractBoundImplContainer(pos, val);
	else
		throw InvalidAccessException("Direct container extraction only allowed for bound mode.");
}


bool Extractor::extract(std::size_t pos, Poco::Int64& val)
{
	if (Preparator::DE_MANUAL == _dataExtraction)
		return extractManualImpl(pos, val, SQL_C_SBIGINT);
	else
		return extractBoundImpl(pos, val);
}


bool Extractor::extract(std::size_t pos, std::vector<Poco::Int64>& val)
{
	if (Preparator::DE_BOUND == _dataExtraction)
		return extractBoundImplContainer(pos, val);
	else
		throw InvalidAccessException("Direct container extraction only allowed for bound mode.");
}


bool Extractor::extract(std::size_t pos, std::deque<Poco::Int64>& val)
{
	if (Preparator::DE_BOUND == _dataExtraction)
		return extractBoundImplContainer(pos, val);
	else
		throw InvalidAccessException("Direct container extraction only allowed for bound mode.");
}


bool Extractor::extract(std::size_t pos, std::list<Poco::Int64>& val)
{
	if (Preparator::DE_BOUND == _dataExtraction)
		return extractBoundImplContainer(pos, val);
	else
		throw InvalidAccessException("Direct container extraction only allowed for bound mode.");
}


#ifndef POCO_INT64_IS_LONG
bool Extractor::extract(std::size_t pos, long& val)
{
	if (Preparator::DE_MANUAL == _dataExtraction)
		return extractManualImpl(pos, val, SQL_C_SLONG);
	else
		return extractBoundImpl(pos, val);
}


bool Extractor::extract(std::size_t pos, unsigned long& val)
{
	if (Preparator::DE_MANUAL == _dataExtraction)
		return extractManualImpl(pos, val, SQL_C_SLONG);
	else
		return extractBoundImpl(pos, val);
}


bool Extractor::extract(std::size_t pos, std::vector<long>& val)
{
	if (Preparator::DE_BOUND == _dataExtraction)
		return extractBoundImplContainer(pos, val);
	else
		throw InvalidAccessException("Direct container extraction only allowed for bound mode.");
}


bool Extractor::extract(std::size_t pos, std::deque<long>& val)
{
	if (Preparator::DE_BOUND == _dataExtraction)
		return extractBoundImplContainer(pos, val);
	else
		throw InvalidAccessException("Direct container extraction only allowed for bound mode.");
}


bool Extractor::extract(std::size_t pos, std::list<long>& val)
{
	if (Preparator::DE_BOUND == _dataExtraction)
		return extractBoundImplContainer(pos, val);
	else
		throw InvalidAccessException("Direct container extraction only allowed for bound mode.");
}
#endif


bool Extractor::extract(std::size_t pos, double& val)
{
	if (Preparator::DE_MANUAL == _dataExtraction)
		return extractManualImpl(pos, val, SQL_C_DOUBLE);
	else
		return extractBoundImpl(pos, val);
}


bool Extractor::extract(std::size_t pos, std::vector<double>& val)
{
	if (Preparator::DE_BOUND == _dataExtraction)
		return extractBoundImplContainer(pos, val);
	else
		throw InvalidAccessException("Direct container extraction only allowed for bound mode.");
}


bool Extractor::extract(std::size_t pos, std::deque<double>& val)
{
	if (Preparator::DE_BOUND == _dataExtraction)
		return extractBoundImplContainer(pos, val);
	else
		throw InvalidAccessException("Direct container extraction only allowed for bound mode.");
}


bool Extractor::extract(std::size_t pos, std::list<double>& val)
{
	if (Preparator::DE_BOUND == _dataExtraction)
		return extractBoundImplContainer(pos, val);
	else
		throw InvalidAccessException("Direct container extraction only allowed for bound mode.");
}


bool Extractor::extract(std::size_t pos, std::string& val)
{
	bool ret = false;

	if (!_transcode)
	{
		if (Preparator::DE_MANUAL == _dataExtraction)
			ret = extractManualImpl(pos, val, SQL_C_CHAR);
		else
			ret = extractBoundImpl(pos, val);
	}
	else
	{
		std::string result;
		if (Preparator::DE_MANUAL == _dataExtraction)
			ret = extractManualImpl(pos, result, SQL_C_CHAR);
		else
			ret = extractBoundImpl(pos, result);
		Poco::TextConverter converter(*_pDBEncoding, *_pToEncoding);
		converter.convert(result, val);
	}

	return ret;
}


bool Extractor::extract(std::size_t pos, std::vector<std::string>& val)
{
	return stringContainerExtract(pos, val);
}


bool Extractor::extract(std::size_t pos, std::deque<std::string>& val)
{
	return stringContainerExtract(pos, val);
}


bool Extractor::extract(std::size_t pos, std::list<std::string>& val)
{
	return stringContainerExtract(pos, val);
}


bool Extractor::extract(std::size_t pos, UTF16String& val)
{
	if (Preparator::DE_MANUAL == _dataExtraction)
		return extractManualImpl(pos, val, SQL_C_WCHAR);
	else
		return extractBoundImpl(pos, val);
}


bool Extractor::extract(std::size_t pos, std::vector<UTF16String>& val)
{
	if (Preparator::DE_BOUND == _dataExtraction)
		return extractBoundImplContainer(pos, val);
	else
		throw InvalidAccessException("Direct container extraction only allowed for bound mode.");
}


bool Extractor::extract(std::size_t pos, std::deque<UTF16String>& val)
{
	if (Preparator::DE_BOUND == _dataExtraction)
		return extractBoundImplContainer(pos, val);
	else
		throw InvalidAccessException("Direct container extraction only allowed for bound mode.");
}


bool Extractor::extract(std::size_t pos, std::list<UTF16String>& val)
{
	if (Preparator::DE_BOUND == _dataExtraction)
		return extractBoundImplContainer(pos, val);
	else
		throw InvalidAccessException("Direct container extraction only allowed for bound mode.");
}


bool Extractor::extract(std::size_t pos, Poco::Data::BLOB& val)
{
	if (Preparator::DE_MANUAL == _dataExtraction)
		return extractManualImpl(pos, val, SQL_C_BINARY);
	else
		return extractBoundImpl(pos, val);
}


bool Extractor::extract(std::size_t pos, Poco::Data::CLOB& val)
{
	if (Preparator::DE_MANUAL == _dataExtraction)
		return extractManualImpl(pos, val, SQL_C_BINARY);
	else
		return extractBoundImpl(pos, val);
}


bool Extractor::extract(std::size_t pos, std::vector<Poco::Data::BLOB>& val)
{
	if (Preparator::DE_BOUND == _dataExtraction)
		return extractBoundImplContainer(pos, val);
	else
		throw InvalidAccessException("Direct container extraction only allowed for bound mode.");
}


bool Extractor::extract(std::size_t pos, std::deque<Poco::Data::BLOB>& val)
{
	if (Preparator::DE_BOUND == _dataExtraction)
		return extractBoundImplContainer(pos, val);
	else
		throw InvalidAccessException("Direct container extraction only allowed for bound mode.");
}


bool Extractor::extract(std::size_t pos, std::list<Poco::Data::BLOB>& val)
{
	if (Preparator::DE_BOUND == _dataExtraction)
		return extractBoundImplContainer(pos, val);
	else
		throw InvalidAccessException("Direct container extraction only allowed for bound mode.");
}


bool Extractor::extract(std::size_t pos, std::vector<Poco::Data::CLOB>& val)
{
	if (Preparator::DE_BOUND == _dataExtraction)
		return extractBoundImplContainer(pos, val);
	else
		throw InvalidAccessException("Direct container extraction only allowed for bound mode.");
}


bool Extractor::extract(std::size_t pos, std::deque<Poco::Data::CLOB>& val)
{
	if (Preparator::DE_BOUND == _dataExtraction)
		return extractBoundImplContainer(pos, val);
	else
		throw InvalidAccessException("Direct container extraction only allowed for bound mode.");
}


bool Extractor::extract(std::size_t pos, std::list<Poco::Data::CLOB>& val)
{
	if (Preparator::DE_BOUND == _dataExtraction)
		return extractBoundImplContainer(pos, val);
	else
		throw InvalidAccessException("Direct container extraction only allowed for bound mode.");
}


bool Extractor::extract(std::size_t pos, Poco::Data::Date& val)
{
	if (Preparator::DE_MANUAL == _dataExtraction)
		return extractManualImpl(pos, val, SQL_C_TYPE_DATE);
	else
		return extractBoundImpl(pos, val);
}


bool Extractor::extract(std::size_t pos, std::vector<Poco::Data::Date>& val)
{
	if (Preparator::DE_BOUND == _dataExtraction)
		return extractBoundImplContainer(pos, val);
	else
		throw InvalidAccessException("Direct container extraction only allowed for bound mode.");
}


bool Extractor::extract(std::size_t pos, std::deque<Poco::Data::Date>& val)
{
	if (Preparator::DE_BOUND == _dataExtraction)
		return extractBoundImplContainer(pos, val);
	else
		throw InvalidAccessException("Direct container extraction only allowed for bound mode.");
}


bool Extractor::extract(std::size_t pos, std::list<Poco::Data::Date>& val)
{
	if (Preparator::DE_BOUND == _dataExtraction)
		return extractBoundImplContainer(pos, val);
	else
		throw InvalidAccessException("Direct container extraction only allowed for bound mode.");
}


bool Extractor::extract(std::size_t pos, Poco::Data::Time& val)
{
	if (Preparator::DE_MANUAL == _dataExtraction)
		return extractManualImpl(pos, val, SQL_C_TYPE_TIME);
	else
		return extractBoundImpl(pos, val);
}


bool Extractor::extract(std::size_t pos, std::vector<Poco::Data::Time>& val)
{
	if (Preparator::DE_BOUND == _dataExtraction)
		return extractBoundImplContainer(pos, val);
	else
		throw InvalidAccessException("Direct container extraction only allowed for bound mode.");
}


bool Extractor::extract(std::size_t pos, std::deque<Poco::Data::Time>& val)
{
	if (Preparator::DE_BOUND == _dataExtraction)
		return extractBoundImplContainer(pos, val);
	else
		throw InvalidAccessException("Direct container extraction only allowed for bound mode.");
}


bool Extractor::extract(std::size_t pos, std::list<Poco::Data::Time>& val)
{
	if (Preparator::DE_BOUND == _dataExtraction)
		return extractBoundImplContainer(pos, val);
	else
		throw InvalidAccessException("Direct container extraction only allowed for bound mode.");
}


bool Extractor::extract(std::size_t pos, Poco::DateTime& val)
{
	if (Preparator::DE_MANUAL == _dataExtraction)
		return extractManualImpl(pos, val, SQL_C_TYPE_TIMESTAMP);
	else
		return extractBoundImpl(pos, val);
}


bool Extractor::extract(std::size_t pos, std::vector<Poco::DateTime>& val)
{
	if (Preparator::DE_BOUND == _dataExtraction)
		return extractBoundImplContainer(pos, val);
	else
		throw InvalidAccessException("Direct container extraction only allowed for bound mode.");
}


bool Extractor::extract(std::size_t pos, std::deque<Poco::DateTime>& val)
{
	if (Preparator::DE_BOUND == _dataExtraction)
		return extractBoundImplContainer(pos, val);
	else
		throw InvalidAccessException("Direct container extraction only allowed for bound mode.");
}


bool Extractor::extract(std::size_t pos, std::list<Poco::DateTime>& val)
{
	if (Preparator::DE_BOUND == _dataExtraction)
		return extractBoundImplContainer(pos, val);
	else
		throw InvalidAccessException("Direct container extraction only allowed for bound mode.");
}


bool Extractor::extract(std::size_t pos, Poco::UUID& val)
{
	if (Preparator::DE_MANUAL == _dataExtraction)
		return extractManualImpl(pos, val, SQL_C_BINARY);
	else
		return extractBoundImpl(pos, val);
}


bool Extractor::extract(std::size_t pos, Poco::Int8& val)
{
	if (Preparator::DE_MANUAL == _dataExtraction)
		return extractManualImpl(pos, val, SQL_C_STINYINT);
	else
		return extractBoundImpl(pos, val);
}


bool Extractor::extract(std::size_t pos, std::vector<Poco::Int8>& val)
{
	if (Preparator::DE_BOUND == _dataExtraction)
		return extractBoundImplContainer(pos, val);
	else
		throw InvalidAccessException("Direct container extraction only allowed for bound mode.");
}


bool Extractor::extract(std::size_t pos, std::deque<Poco::Int8>& val)
{
	if (Preparator::DE_BOUND == _dataExtraction)
		return extractBoundImplContainer(pos, val);
	else
		throw InvalidAccessException("Direct container extraction only allowed for bound mode.");
}


bool Extractor::extract(std::size_t pos, std::list<Poco::Int8>& val)
{
	if (Preparator::DE_BOUND == _dataExtraction)
		return extractBoundImplContainer(pos, val);
	else
		throw InvalidAccessException("Direct container extraction only allowed for bound mode.");
}


bool Extractor::extract(std::size_t pos, Poco::UInt8& val)
{
	if (Preparator::DE_MANUAL == _dataExtraction)
		return extractManualImpl(pos, val, SQL_C_UTINYINT);
	else
		return extractBoundImpl(pos, val);
}


bool Extractor::extract(std::size_t pos, std::vector<Poco::UInt8>& val)
{
	if (Preparator::DE_BOUND == _dataExtraction)
		return extractBoundImplContainer(pos, val);
	else
		throw InvalidAccessException("Direct container extraction only allowed for bound mode.");
}


bool Extractor::extract(std::size_t pos, std::deque<Poco::UInt8>& val)
{
	if (Preparator::DE_BOUND == _dataExtraction)
		return extractBoundImplContainer(pos, val);
	else
		throw InvalidAccessException("Direct container extraction only allowed for bound mode.");
}


bool Extractor::extract(std::size_t pos, std::list<Poco::UInt8>& val)
{
	if (Preparator::DE_BOUND == _dataExtraction)
		return extractBoundImplContainer(pos, val);
	else
		throw InvalidAccessException("Direct container extraction only allowed for bound mode.");
}


bool Extractor::extract(std::size_t pos, Poco::Int16& val)
{
	if (Preparator::DE_MANUAL == _dataExtraction)
		return extractManualImpl(pos, val, SQL_C_SSHORT);
	else
		return extractBoundImpl(pos, val);
}


bool Extractor::extract(std::size_t pos, std::vector<Poco::Int16>& val)
{
	if (Preparator::DE_BOUND == _dataExtraction)
		return extractBoundImplContainer(pos, val);
	else
		throw InvalidAccessException("Direct container extraction only allowed for bound mode.");
}


bool Extractor::extract(std::size_t pos, std::deque<Poco::Int16>& val)
{
	if (Preparator::DE_BOUND == _dataExtraction)
		return extractBoundImplContainer(pos, val);
	else
		throw InvalidAccessException("Direct container extraction only allowed for bound mode.");
}


bool Extractor::extract(std::size_t pos, std::list<Poco::Int16>& val)
{
	if (Preparator::DE_BOUND == _dataExtraction)
		return extractBoundImplContainer(pos, val);
	else
		throw InvalidAccessException("Direct container extraction only allowed for bound mode.");
}


bool Extractor::extract(std::size_t pos, Poco::UInt16& val)
{
	if (Preparator::DE_MANUAL == _dataExtraction)
		return extractManualImpl(pos, val, SQL_C_USHORT);
	else
		return extractBoundImpl(pos, val);
}


bool Extractor::extract(std::size_t pos, std::vector<Poco::UInt16>& val)
{
	if (Preparator::DE_BOUND == _dataExtraction)
		return extractBoundImplContainer(pos, val);
	else
		throw InvalidAccessException("Direct container extraction only allowed for bound mode.");
}


bool Extractor::extract(std::size_t pos, std::deque<Poco::UInt16>& val)
{
	if (Preparator::DE_BOUND == _dataExtraction)
		return extractBoundImplContainer(pos, val);
	else
		throw InvalidAccessException("Direct container extraction only allowed for bound mode.");
}


bool Extractor::extract(std::size_t pos, std::list<Poco::UInt16>& val)
{
	if (Preparator::DE_BOUND == _dataExtraction)
		return extractBoundImplContainer(pos, val);
	else
		throw InvalidAccessException("Direct container extraction only allowed for bound mode.");
}


bool Extractor::extract(std::size_t pos, Poco::UInt32& val)
{
	if (Preparator::DE_MANUAL == _dataExtraction)
		return extractManualImpl(pos, val, SQL_C_ULONG);
	else
		return extractBoundImpl(pos, val);
}


bool Extractor::extract(std::size_t pos, std::vector<Poco::UInt32>& val)
{
	if (Preparator::DE_BOUND == _dataExtraction)
		return extractBoundImplContainer(pos, val);
	else
		throw InvalidAccessException("Direct container extraction only allowed for bound mode.");
}


bool Extractor::extract(std::size_t pos, std::deque<Poco::UInt32>& val)
{
	if (Preparator::DE_BOUND == _dataExtraction)
		return extractBoundImplContainer(pos, val);
	else
		throw InvalidAccessException("Direct container extraction only allowed for bound mode.");
}


bool Extractor::extract(std::size_t pos, std::list<Poco::UInt32>& val)
{
	if (Preparator::DE_BOUND == _dataExtraction)
		return extractBoundImplContainer(pos, val);
	else
		throw InvalidAccessException("Direct container extraction only allowed for bound mode.");
}


bool Extractor::extract(std::size_t pos, Poco::UInt64& val)
{
	if (Preparator::DE_MANUAL == _dataExtraction)
		return extractManualImpl(pos, val, SQL_C_SBIGINT);
	else
		return extractBoundImpl(pos, val);
}


bool Extractor::extract(std::size_t pos, std::vector<Poco::UInt64>& val)
{
	if (Preparator::DE_BOUND == _dataExtraction)
		return extractBoundImplContainer(pos, val);
	else
		throw InvalidAccessException("Direct container extraction only allowed for bound mode.");
}


bool Extractor::extract(std::size_t pos, std::deque<Poco::UInt64>& val)
{
	if (Preparator::DE_BOUND == _dataExtraction)
		return extractBoundImplContainer(pos, val);
	else
		throw InvalidAccessException("Direct container extraction only allowed for bound mode.");
}


bool Extractor::extract(std::size_t pos, std::list<Poco::UInt64>& val)
{
	if (Preparator::DE_BOUND == _dataExtraction)
		return extractBoundImplContainer(pos, val);
	else
		throw InvalidAccessException("Direct container extraction only allowed for bound mode.");
}


bool Extractor::extract(std::size_t pos, bool& val)
{
	if (Preparator::DE_MANUAL == _dataExtraction)
		return extractManualImpl(pos, val, SQL_C_BIT);
	else
		return extractBoundImpl(pos, val);
}


bool Extractor::extract(std::size_t pos, std::vector<bool>& val)
{
	if (Preparator::DE_BOUND == _dataExtraction)
		return extractBoundImplContainer(pos, val);
	else
		throw InvalidAccessException("Direct container extraction only allowed for bound mode.");
}


bool Extractor::extract(std::size_t pos, std::deque<bool>& val)
{
	if (Preparator::DE_BOUND == _dataExtraction)
		return extractBoundImplContainer(pos, val);
	else
		throw InvalidAccessException("Direct container extraction only allowed for bound mode.");
}


bool Extractor::extract(std::size_t pos, std::list<bool>& val)
{
	if (Preparator::DE_BOUND == _dataExtraction)
		return extractBoundImplContainer(pos, val);
	else
		throw InvalidAccessException("Direct container extraction only allowed for bound mode.");
}


bool Extractor::extract(std::size_t pos, float& val)
{
	if (Preparator::DE_MANUAL == _dataExtraction)
		return extractManualImpl(pos, val, SQL_C_FLOAT);
	else
		return extractBoundImpl(pos, val);
}


bool Extractor::extract(std::size_t pos, std::vector<float>& val)
{
	if (Preparator::DE_BOUND == _dataExtraction)
		return extractBoundImplContainer(pos, val);
	else
		throw InvalidAccessException("Direct container extraction only allowed for bound mode.");
}


bool Extractor::extract(std::size_t pos, std::deque<float>& val)
{
	if (Preparator::DE_BOUND == _dataExtraction)
		return extractBoundImplContainer(pos, val);
	else
		throw InvalidAccessException("Direct container extraction only allowed for bound mode.");
}


bool Extractor::extract(std::size_t pos, std::list<float>& val)
{
	if (Preparator::DE_BOUND == _dataExtraction)
		return extractBoundImplContainer(pos, val);
	else
		throw InvalidAccessException("Direct container extraction only allowed for bound mode.");
}


bool Extractor::extract(std::size_t pos, char& val)
{
	if (Preparator::DE_MANUAL == _dataExtraction)
		return extractManualImpl(pos, val, SQL_C_STINYINT);
	else
		return extractBoundImpl(pos, val);
}


bool Extractor::extract(std::size_t pos, std::vector<char>& val)
{
	if (Preparator::DE_BOUND == _dataExtraction)
		return extractBoundImplContainer(pos, val);
	else
		throw InvalidAccessException("Direct container extraction only allowed for bound mode.");
}


bool Extractor::extract(std::size_t pos, std::deque<char>& val)
{
	if (Preparator::DE_BOUND == _dataExtraction)
		return extractBoundImplContainer(pos, val);
	else
		throw InvalidAccessException("Direct container extraction only allowed for bound mode.");
}


bool Extractor::extract(std::size_t pos, std::list<char>& val)
{
	if (Preparator::DE_BOUND == _dataExtraction)
		return extractBoundImplContainer(pos, val);
	else
		throw InvalidAccessException("Direct container extraction only allowed for bound mode.");
}


bool Extractor::extract(std::size_t pos, Poco::Any& val)
{
	return extractImpl(pos, val);
}


bool Extractor::extract(std::size_t pos, std::vector<Poco::Any>& val)
{
	if (Preparator::DE_BOUND == _dataExtraction)
		return extractBoundImpl(pos, val);
	else
		throw InvalidAccessException("Direct container extraction only allowed for bound mode.");
}


bool Extractor::extract(std::size_t pos, std::deque<Poco::Any>& val)
{
	if (Preparator::DE_BOUND == _dataExtraction)
		return extractBoundImpl(pos, val);
	else
		throw InvalidAccessException("Direct container extraction only allowed for bound mode.");
}


bool Extractor::extract(std::size_t pos, std::list<Poco::Any>& val)
{
	if (Preparator::DE_BOUND == _dataExtraction)
		return extractBoundImpl(pos, val);
	else
		throw InvalidAccessException("Direct container extraction only allowed for bound mode.");
}


bool Extractor::extract(std::size_t pos, Poco::DynamicAny& val)
{
	return extractImpl(pos, val);
}


bool Extractor::extract(std::size_t pos, std::vector<Poco::DynamicAny>& val)
{
	if (Preparator::DE_BOUND == _dataExtraction)
		return extractBoundImpl(pos, val);
	else
		throw InvalidAccessException("Direct container extraction only allowed for bound mode.");
}


bool Extractor::extract(std::size_t pos, std::deque<Poco::DynamicAny>& val)
{
	if (Preparator::DE_BOUND == _dataExtraction)
		return extractBoundImpl(pos, val);
	else
		throw InvalidAccessException("Direct container extraction only allowed for bound mode.");
}


bool Extractor::extract(std::size_t pos, std::list<Poco::DynamicAny>& val)
{
	if (Preparator::DE_BOUND == _dataExtraction)
		return extractBoundImpl(pos, val);
	else
		throw InvalidAccessException("Direct container extraction only allowed for bound mode.");
}


bool Extractor::isNull(std::size_t col, std::size_t row)
{
	if (Preparator::DE_MANUAL == _dataExtraction)
	{
		try
		{
			return isNullLengthIndicator(_lengths.at(col));
		}
		catch (std::out_of_range& ex)
		{
			throw RangeException(ex.what());
		}
	}
	else
		return SQL_NULL_DATA == _pPreparator->actualDataSize(col, row);
}


void Extractor::checkDataSize(std::size_t size)
{
	std::size_t maxSize = _pPreparator->getMaxFieldSize();
	if (size > maxSize)
		throw DataException(format(FLD_SIZE_EXCEEDED_FMT, size, maxSize));
}


} } } // namespace Poco::Data::ODBC<|MERGE_RESOLUTION|>--- conflicted
+++ resolved
@@ -33,16 +33,10 @@
 	"to increase the maximum allowed data size\n";
 
 
-<<<<<<< HEAD
 Extractor::Extractor(const StatementHandle& rStmt, 
 	Preparator::Ptr pPreparator,
 	TextEncoding::Ptr pDBEncoding):
-	_rStmt(rStmt), 
-=======
-Extractor::Extractor(const StatementHandle& rStmt,
-	Preparator::Ptr pPreparator):
 	_rStmt(rStmt),
->>>>>>> 970182b5
 	_pPreparator(pPreparator),
 	_dataExtraction(pPreparator->getDataExtraction()),
 	_pDBEncoding(pDBEncoding),
@@ -234,8 +228,6 @@
 
 
 template<>
-<<<<<<< HEAD
-=======
 bool Extractor::extractBoundImpl<Poco::UUID>(std::size_t pos, Poco::UUID& val)
 {
 	if (isNull(pos)) return false;
@@ -250,7 +242,6 @@
 
 
 template<>
->>>>>>> 970182b5
 bool Extractor::extractBoundImplContainer<std::vector<bool> >(std::size_t pos,
 	std::vector<bool>& val)
 {
