--- conflicted
+++ resolved
@@ -360,20 +360,16 @@
 		/// Returns true if direction is in bound;
 
 protected:
-<<<<<<< HEAD
 	bool transcodeRequired() const;
 	void transcode(const std::string& from, std::string& to);
 	void reverseTranscode(const std::string& from, std::string& to);
-=======
->>>>>>> 191cbdc9
+
 	const std::string& toString(const UUID& uuid);
 
 private:
 	using StringList = std::vector<std::string*>;
-<<<<<<< HEAD
+  
 	std::unique_ptr<Transcoder> _pTranscoder;
-=======
->>>>>>> 191cbdc9
 	std::unique_ptr<StringList> _pStrings;
 };
 
