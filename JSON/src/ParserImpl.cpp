--- conflicted
+++ resolved
@@ -266,31 +266,6 @@
 					_pHandler->value(NumberParser::parseUnsigned64(str));
 			}
 		}
-<<<<<<< HEAD
-		case JSON_STRING:
-			if (_pHandler)
-			{
-				std::size_t length = 0;
-				const char* val = json_get_string(_pJSON, &length);
-				_pHandler->value(std::string(val, length == 0 ? 0 : length - 1)); // Decrease the length by 1 because it also contains the terminating null character
-			}
-			break;
-		case JSON_OBJECT:
-			if (_pHandler) _pHandler->startObject();
-			handleObject();
-			break;
-		case JSON_OBJECT_END:
-			if (_pHandler) _pHandler->endObject();
-			return;
-		case JSON_ARRAY:
-			if (_pHandler) _pHandler->startArray();
-			handleArray();
-			break;
-		case JSON_ARRAY_END:
-			if (_pHandler) _pHandler->endArray();
-			return;
-		case JSON_ERROR:
-=======
 		break;
 	case JSON_STRING:
 		if (_pHandler)
@@ -315,7 +290,6 @@
 		if (_pHandler) _pHandler->endArray();
 		return;
 	case JSON_ERROR:
->>>>>>> 970182b5
 		{
 			const char* pErr = json_get_error(_pJSON);
 			std::string err(pErr ? pErr : "JSON parser error.");
