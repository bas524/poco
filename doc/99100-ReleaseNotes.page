POCO C++ Libraries Release Notes
AAAIntroduction


<<<<<<< HEAD
=======
!!!Release 1.12.1

!!Summary of Changes

  - GH #3677 PocoFoundationConfig.cmake should now check for PCRE2
  - GH #3686 SIGSEGV in OSSL_PROVIDER_unload with static OpenSSL3


>>>>>>> e95e986c
!!!Release 1.12.0

!!Summary of Changes

  - This release introduces Prometheus library
  - Upgraded bundled PCRE to PCRE2 10.40
  - Upgraded double-conversion to v3.2.0
  - Small object optimization for Any and Dynamic::Var (compile-time option, enabled by default)

  - GH #709: Poco::Dynamic::Var memory leak
  - GH #1039 Race condition in Poco::AsyncChannel close/log
  - GH #1459 Fix Poco::Net::Socket::select() epoll and poll implementations
  - GH #1687 SQLite Notifier has no table information
  - GH #1884 Poco::Net::TCPServerDispatcher::run() issue
  - GH #2084 LogFile_STD (LogFileImpl) fails to recover from getting out of space
  - GH #2085 Crash due to race condition in TCPServerDispatcher
  - GH #2091 Integrate windows poll
  - GH #2222 Warning when compiling my that's use VarHolder
  - GH #2270 Poco::Net::HTTPClientSession not supporting binding source address for proxy connect
  - GH #2271 Poco::Net::HTTPClientSession source IP address
  - GH #2285 Poco::Data::SQLite::Connector::open() crashes on db file with non existing directory
  - GH #2287 Poco::Data::Statement becomes unusable after exception
  - GH #2352 Allow setting the socket of SecureSocketImpl to no-blocking
  - GH #2386 As of C++11, std::swap is noexcept
  - GH #2401 Poco::Net::MailMessage::read hangs on missing final multipart boundary
  - GH #2457 Poco::Redis after executing "auth" command next command always return "OK"
  - GH #2465 Operating system specific thread ID is not available any more in Logger/Formatter
  - GH #2470 Can't use Poco::MongoDB::Cursor on aggregation cursor
  - GH #2511 Negative precision in NumberFormatter::format()
  - GH #2513 Poco::Net::SocketConnector unregistering
  - GH #2516 SHA3Engine hard to use with HMACEngine duplicate enhancement
  - GH #2521 Poco::Data::MySQL::Extractor null value extraction
  - GH #2538 Poco::Data::Session::connector() returns empty string for MySQL session
  - GH #2569 Poco::Data::MySQL timestamp
  - GH #2576 Add std::chrono support to Timespan
  - GH #2590 Poco::Zip 64-bit extensions not set
  - GH #2614 Poco::Net::NTPClient ignores second fractions enhancement
  - GH #2619 Decoding URI query parameters incompatible with Spring 5
  - GH #2638 Upgrade Windows SDK Used for Building Poco
  - GH #2688 Static code analyzer warnings
  - GH #2691 MinGW: fatal error: kernelspecs.h: No such file
  - GH #2706 [windows bug] pollset WSAPoll with non blocking socket will not report error
  - GH #2755 Poco::Data::MySQL LONGTEXT
  - GH #2821 Poco::Buffer: full on creation
  - GH #2849 setPadding does nothing when OpenSSL 1.1.x is used
  - GH #2864 SessionImpl begin
  - GH #2940 Add vcpkg installation instructions
  - GH #2943 Avoid clang 10 -Wimplicit-int-float-conversion warning/error when converting int into float
  - GH #2959 Fix percent-encoded fragment modification in Poco::URI
  - GH #2980 Memory leaks in Poco::Any
  - GH #2986 Once exhausted, Poco::ObjectPool does not lend out returned objects
  - GH #3016 Poco::MongoDB::Array interface improvements
  - GH #3026 Poco::Net::HTTPDigestCredentials added support for RFC7616 algorithms
  - GH #3039 Poco errors with _DEBUG and NDEBUG
  - GH #3052 Fix constness of URI::getPathSegments
  - GH #3088 Fix error in find_package example
  - GH #3056 Inconsistent behavior ConsoleChannel vs. WindowsConsoleChannel
  - GH #3062 Makefile: space(s) following target name will break build (during link)
  - GH #3073 libPocoCrypto.so: undefined reference to `pthread_atfork' when linking statically with OpenSSL 1.1
  - GH #3104 Publicly expose Poco::Message parameters
  - GH #3105 CMake: use GNUInstallDirs
  - GH #3175 SharedLibrary::isLoaded() not thread safe
  - GH #3195 MinGW also defines __GNUC__
  - GH #3240 Task::postNotification possible leak
  - GH #3241 Poco::Data::SessionPool change connection timeout
  - GH #3251 Poco::JSON Serializing NAN
  - GH #3253 Arbitrary indent of 2 applied to JSON string objects Var conversion
  - GH #3261 Upgrade to PCRE2 latest version
  - GH #3283 DatagramSocket does not allow IPV6_V6ONLY
  - GH #3296 Add move semantics to Net (sockets and addresses)
  - GH #3297 Poco::Foundation Fails to Compile With POCO_ENABLE_SOO Defined
  - GH #3323 Extend format patterns %T and %I to support native threads
  - GH #3342 DB into() does not compile for more than 20 members in a tuple
  - GH #3357 Add socket proactor
  - GH #3359 Make PollSet::poll() interruptible
  - GH #3371 SocketReactor::getNotifier() does not use socket.impl()
  - GH #3372 FTPClientSession::activeDataConnection 1.11.0 cannot set specific data port
  - GH #3374 No access to padding in Cipher
  - GH #3375 Poco::Net::PollSet::SocketModeMap poll(const Poco::Timespan& timeout) hasSignaledFDs issue slow down connections
  - GH #3378 Poco::Net::PollSet function setMode 1.11.0 cause while(1) on windows
  - GH #3380 Windows SO_REUSEADDR is neither reliable nor safe
  - GH #3384 Always set thread names on POSIX platforms
  - GH #3385 Poco::Net::IPAddress::tryParse does not work for "::"
  - GH #3396 Poco::Data::ODBC - dbEncoding property not used for insert/update
  - GH #3399 IPAddress::isLoopback() returns false for IPv4 mapped in IPv6
  - GH #3404 Poco::Net: make MessageHeader limits configurable
  - GH #3415 OpenSSL 3.0 support
  - GH #3417 Calling SocketReactor's run() method in a program's main thread yields a lot of null pointer exceptions
  - GH #3421 Cannot use HMACEngine with SHA2Engine
  - GH #3452 Syslog: Include Facility to Syslog Message
  - GH #3453 added facility to SyslogChannel
  - GH #3460 LoongArch support
  - GH #3481 Poco::JSON DataType support for MySQL
  - GH #3482 Visual Studio 2022 (v170) missing from buildwin.cmd
  - GH #3486 Windows on ARM64 support
  - GH #3516 Fix OpenSSL 3.0 deprecated warnings
  - GH #3529 Added LocalConfigurationView to only search inside the viewed scope
  - GH #3543 Visual Studio Warning C4244
  - GH #3558 Race condition in SSLManager
  - GH #3561 Add envelope to crypto
  - GH #3569 Readded named substring support for regexes
  - GH #3580 Rounds very large negative numbers to the incorrect values
  - GH #3592 Add 425 / HTTP_TOO_EARLY to HTTPResponse::HTTPStatus
  - GH #3598 Poco::Net::Socket::available does not always return correct value for UDP
  - GH #3602 Add Poco::Data::JSONRowFormatter
  - GH #3603 Update minimum GCC version information
  - GH #3611 VS2022 Arm64 projects missing or do not load
  - GH #3613 Poco::Net::UDPHandler data race
  - GH #3620 MariaDB still uses tx_isolation for transaction isolation unlike MySQL 8+ which uses transaction_isolation
  - GH #3624 Upgrade double-conversion to v3.2.0
  - GH #3628 Poco::Net::PollSet data race
  - GH #3629 Event data race
  - GH #3633 Poco::Redis: Support Authentication
  - GH #3635 ConfigurationView and JSON is broken for array access
  - GH #3639 Bugcheck: indicate compiler that functions will never return
  - GH #3640 fix warning C4717: 'format<vector<any>': recursive on all control paths, function will cause runtime stack overflow
  - GH #3641 FifoBuffer.advance method not throw exception when length==0
  - GH #3642 Make ParallelSocketReactor thread namable
  - GH #3651 Poco::Net::TCPserver missing from Net/samples/CMakeLists.txt
  - GH #3652 Linking with Foundation on Android gives error
  - GH #3655 Poco::Net::Socket::select EPOLL implementation returns socket in exceptList when empty list is given
  - GH #3658 Support for chunked transfer encoding trailer
  - GH #3661 Poco::Net::PollSet::add()/update() semantics
  - GH #3665 MSVC does not properly recognize std version

!!Incompatible Changes and Possible Transition Issues

  - All swap operations are noexcept now
  - PollSet::add() is mode-cumulative now
  - UDPServer now requires explicit starting
  - Move semantics for sockets and SocketAddress (compile-time option, disabled by default)


!!!Release 1.11.3

!!Summary of Changes

  - GH #3567: fix(openssl-initializer): check legacy provider existence for legacy exception
  - GH #3587: MySQL UUID binding temporary string
  - GH #3632: Redis - add TLS support
  - updated a few copyright dates


!!!Release 1.11.2

!!Summary of Changes

  - GH #2882: Handle negative DST offset
  - GH #3268: Poco redis command set have a bug when you want to set nx ex or expireTime
  - GH #3338: NamedMutex does not work on Linux distributions where fs.protected_regular=1
  - GH #3448: Basic support for OpenSSL 3.0.0
  - GH #3458: encryptString() crash on redhat/centos 8 with FIPS enabled using md5 default digest
  - GH #3465: NetSSL_Win: bad error handling when decodeMessage() fails
  - GH #3466: DefinePlatformSpecific.cmake: handle RelWithDebInfo and MinSizeRel configurations
  - GH #3470: bug in JSON ParseHandler.cpp (RFC 7159 should be valid)
  - GH #3472: Add Windows 11 detection to Environment_WIN32U
  - GH #3483: Adds Windows 11 and Server 2022 to Environment::osDisplayName()
  - GH #3485: Adds Visual Studio 2022 (v170) to buildwin.cmd
  - GH #3495: Should the Array::operator[] throw?
  - GH #3500: Sandbox all iFrames in PocoDoc
  - GH #3504: OpenSSL 3 compatibility
  - GH #3505: JSON::PrintHandler.value(bool) prints incorrect value
  - GH #3507: Reference counting for bound configuration in Util::Option is broken
  - GH #3508: #3507: Fix bound configuration reference counting in Poco::Util::Option.
  - GH #3509: fix dst and utcOffset handling for Dublin time zone
  - GH #3515: NetSSL_OpenSSL Testsuite: testInterop() and testProxy() fail due to changed certificate
  - GH #3518: Expat version check in #defines incorrect.
  - GH #3519: Add convertation to string in Redis Command#set
  - GH #3524: [linux] Why is Poco::XML linked to Poco::Zip target?
  - GH #3525: Bad management of file in case of OpenSSLException in X509Certificate::readPEM and X509Certificate::writePEM
  - GH #3538: Upgrade bundled expat to 2.4.7
  - GH #3544: Add back NIOS2 double conversion detection to fix compile errors
  - GH #3549: Test against the correct signatures in the JWT ES384 and ES512 tests
  - GH #3553: Upgrade bundled zlib to 1.2.12
  - GH #3559: Poco::Data::PostgreSQL - DateTime extraction truncates fractional seconds
  - GH #3563: Remove support for OpenSSL < 1.0


!!!Release 1.11.1

!!Summary of Changes

  - Upgraded bundled PCRE to 8.45
  - Upgraded bundled SQLite to 3.36.0
  - GH #2823: error: implicit conversion from 'int' to 'float' changes value from 2147483647 to 2147483648
  - GH #2966: SocketReactor loads one core of CPU up to 100%
  - GH #3221: Crash reported on Windows in X509Certificate verification
  - GH #3330: Poco::Data::ODBC::ODBCStatementImpl causes crash
  - GH #3334: Fork error on tvOS and watchOS
  - GH #3335: XML error when build 1.11.0
  - GH #3344: [bug] MacOS bundle destination path is not set
  - GH #3345: fix cmake bundle
  - GH #3347: The definition POCO_NO_FORK_EXEC is not respected or something like this
  - GH #3353: fix fork option
  - GH #3360: Add POCO_PGSQL_{INCLUDE,LIB} variables
  - GH #3363: Fixed compilation error with MongoDB::Connection and Util::Application
  - GH #3377: Updates comments for windows
  - GH #3381: DNS::hostByAddress not thread-safe
  - GH #3397: Fix crash due to X.509 certificates with Subject Alternative Name other than DNS Host
  - GH #3400: fix std::localtime not thread safe
  - GH #3414: fix missing expat definition
  - GH #3425: Fixed suspend/resumeEvents pair in DirectoryWatcher


!!!Release 1.11.0

!!Summary of Changes

  - This release introduces ActiveRecord, a simple and lightweight object-relational mapping
    (ORM) framework based on the Active Record pattern and the Data library.
  - Upgraded bundled expat to 2.4.1
  - Upgraded bundled PCRE to 8.44
  - Upgraded bundled pdjson to latest master
  - Upgraded bundled SQLite to 3.35.5
  - GH #2205: Start POCO as Windows service with parameters fix #2190
  - GH #2418: SecureServerSocket doesn't work with IpV6
  - GH #2677: Fix CLOB type support in StatementImpl and RecordSet
  - GH #2746: Race in TCPServerDispatcher::stop
  - GH #2783: Invalid condition [ICMPv4PacketImpl.cpp:234]
  - GH #2825: riscv: Enable double operations when using double float abi
  - GH #2895: Settings to verify OCSP stapling response (if received any) for client connections
  - GH #2904: Support environments without hardware floating point
  - GH #2906: Support environments without hardware floating point
  - GH #2927: Fix assigned value to wrong pointer
  - GH #2928: Fix clang issue
  - GH #2929: Zip and SevenZip do not depend on Util, XML, JSON
  - GH #2932: Poco::Net::NTLMContext is missing dllexport/dllimport symbols
  - GH #2935: Configuration to receive OCSP stapling response for client connection…
  - GH #2942: Avoid clang 10 -Wimplicit-int-float-conversion warning/error when con…
  - GH #2945: Iterating over Var containing empty container throws "Out of range" exception
  - GH #2970: Poco::Data::TypeHandler<Poco::Nullable<T>>::prepare() must prepare with underlying type, not Poco::Data::Keywords::null
  - GH #2982: Poco::Net - return value from close needs to be checked in SocketImpl
  - GH #2984: Fixed linking with Data ODBC error on some platforms
  - GH #2989: setting priorityNames property on PatternFormatter has no effect
  - GH #2992: CryptoTransformImpl::setPadding(int padding) incorrect for OpenSSL >= 1.1
  - GH #2993: The Sec-WebSocket-Key of WebSocket is always the same one
  - GH #3019: ObjectPool wait on borrow condition fix
  - GH #3021: PatternFormatter priorityNames fix
  - GH #3022: Process::isRunning(PID pid) causes handle leak on Windows
  - GH #3023: Link to "discussion forums" on "How to get help" advice broken
  - GH #3025: PKCS12Container: fix memory leaks on exceptions (1.10.1)
  - GH #3027: PKCS12Container: fix memory leaks on exceptions (devel)
  - GH #3037: Poco::toJSON: Don't escape forward slash in JSON strings
  - GH #3041: PostgreSQL and TEXT column type
  - GH #3044: Upgrading PCRE to 8.44 is it in immediate plan?
  - GH #3045: PostgreSQL and BYTEA column type
  - GH #3057: Poco::Data::PostgreSQL::SessionImpl::connectorName() returns empty string
  - GH #3059: MessageHeader::splitParameters fails on 'httponly' cookie with 'string too long' exception
  - GH #3061: SocketImpl::bind --> bind wrong config
  - GH #3064: PostgreSQL: Extraction of 16-bit integers corrupts result
  - GH #3066: CMake warning about MYSQL casing
  - GH #3067: Fix pkg-name in find_package_handle_standard_args
  - GH #3068: Documented ENABLE_JWT option
  - GH #3074: Fix sessions may not return back to the pool
  - GH #3076: Avoid access to already freed memory in JSON code
  - GH #3078: Fix typo in the ThreadPool's docs
  - GH #3086: Use POCO_IOS_INIT_HACK for Linux in combination with libc++
  - GH #3089: HTTPSessionFactory does not support HTTPClientSession::ProxyConfig
  - GH #3090: Do not initialize value with undefined behavior
  - GH #3091: feat(SharedLibrary): add more detailed error description when LoadLib…
  - GH #3092: feat(SharedLibrary): add more detailed error description when LoadLib…
  - GH #3095: Digest proxy authentication does not work in 1.10.1
  - GH #3097: Support for building Arm64 Apple Silicon
  - GH #3099: Fixed Postgres extraction into Dynamic::Var
  - GH #3107: unused variable
  - GH #3114: Added JSON Array::empty() method
  - GH #3116: Changed EventHandlerMap key
  - GH #3130: Possible use-after-free bug on the method copyToImpl
  - GH #3133: POCO_STATIC has been deprecated
  - GH #3135: Poco::Data::SQLite::Utility::fileToMemory unsuccessful if journal exists
  - GH #3136: Fixed null character issue when parsing a JSON
  - GH #3138: Add support of arch riscv32
  - GH #3141: allow to handle hot-journal (fixes #3135)
  - GH #3151: fix(JSON::Object): crash when a key is removed from object with JSON_PRESERVE_KEY_ORDER
  - GH #3153: Poco::Data::ODBC [N]VARCHAR(MAX) wrong maxDataSize() result
  - GH #3155: Fixed typo in overridden
  - GH #3157: fix(openssl): add missing dependency to OpenSSL components
  - GH #3159: Bug in NumericString with decSep != '.'
  - GH #3163: Correct Var::parse null value
  - GH #3166: Fix PostgresSQL BLOB extractor
  - GH #3168: Reference documentation contains invalid links.
  - GH #3169: #2746: Fix race condition on TCPServerDispatcher stop
  - GH #3182: Poco::Process:launch on MacOS BigSur
  - GH #3183: fix setPadding
  - GH #3190: [NetSSL_Win]: SSL-connection fails with "Host name verification failed error" (Regression bug)
  - GH #3191: Fixing a bug in the NetSSL_Win module (Host name verification failed error)
  - GH #3193: ServerApplication::registerService() unquoted path security vulnerability
  - GH #3196: std::forward for Poco::Optional ctor with rvalue
  - GH #3202: JWT: ESxxx signature must include padding for ECDSA R and S values
  - GH #3204: CryptoTransformImpl::setPadding wrong call
  - GH #3215: XML parser returns item from different element in a array
  - GH #3217: CMake: warning message with -DPOCO_STATIC confusing
  - GH #3219: SMTPClientSession: invalid SMTP command if empty recipients list in MailMessage
  - GH #3223: Compilation failure since OpenSSL (alpha 13)
  - GH #3224: Remove SSL23 support from Poco/Crypto
  - GH #3229: Upgrade bundled expat to 2.3.0
  - GH #3230: ECDSADigestEngine: include missing header
  - GH #3233: Feat/hash range
  - GH #3237: An error in the documentation for Poco/JSON/Parser.h
  - GH #3239: XML parser returns item from different element in a array #3215
  - GH #3242: RemoteSyslogListener: add reusePort option
  - GH #3245: find_package(Poco REQUIRED COMPONENTS ... NetSSL) requires an aditional find_package(OpenSSL) since poco-10
  - GH #3248: PollSet not working as intended on Windows
  - GH #3249: PollSet - poll() timeout not properly used
  - GH #3250: fix(PollSet): #3248 #3249
  - GH #3260: Memory leak in EVPPKey::loadKey used with files & wrong password
  - GH #3266: Order of Util::Application::uninitialize() is not in reverse as documented
  - GH #3269: Poco::Net::Context initialization with empty certificateFile
  - GH #3274: Fix localtime_r for VxWorks 6.9 and later
  - GH #3278: Fixing no hardware floating point support - Part II
  - GH #3279: Update bundled expat to 2.4.0
  - GH #3282: Update constant in setContentType documentation
  - GH #3284: JSON Fuzzing: Undefined-shift in poco_double_conversion::DiyFpStrtod
  - GH #3285: JSON Fuzzing: Stack-overflow in Poco::JSON::ParserImpl::handle
  - GH #3291: JSON Fuzzing: Stack-overflow with empty stacktrace
  - GH #3292: JSON Fuzzing: Stack-overflow in Poco::JSON::Array::~Array
  - GH #3295: A variation on Issue 949 comes back to life?
  - GH #3299: NetSSL: Allow per-Context InvalidCertificateHandler
  - GH #3301: Unterminated string possible  in NetworkInterfaceImpl::setPhyParams()
  - GH #3302: MSVC: Poco hides warnings (C4996) for the C++14 attribute [[deprecated]]
  - GH #3303: DNS HostEntry returns multiple entries
  - GH #3307: Poco::Crypto::X509Certificate: obtain certificate fingerprint
  - GH #3309: JSON parser copies entire JSON document to memory when parsing from stream.
  - GH #3310: Upgrade bundled SQLite to 3.35.5.
  - GH #3313: Upgrade bundled double-conversion
  - GH #3314: NetSSL_OpenSSL: any.pem certificate error: ca md too weak
  - GH #3315: Unintended sign/type conversion out of RecordSet
  - GH #3317: Data::MySQL MySQL headers and library search paths
  - GH #3318: Data: Support Poco::UUID for data binding
  - GH #3321: Feat/data db encoding
  - GH #3322: why is  useless MyStruct present in Thread_posix.cpp :: ThreadImpl::setPriorityImpl (easy to fix I guess)
  - GH #3326: [asan] Undefined behavior in ICMPv4PacketImpl.cpp


!!!Release 1.10.1

!!Summary of Changes

  - Upgraded bundled SQLite to version 3.31.1.
  - GH #2894: Poco 1.10.0 doesn't build with cmake & POCO_UNBUNDLED
  - GH #2898: poco 1.10/ NetSSL / openssl < 1.1 : default server usage changed (compare to 1.9.4)
  - GH #2834: Wrong cancelation of the fix: incorrect type of store name parameter in
    CertOpenStore API call into NetSSL_Win. Release 1.10.0
  - GH #2791: allow pre-allocation of the buffer in Poco::LogStreamBuf.
  - GH #2816: Modernise TLS configuration
  - GH #2818: Add getSpecifiedPort() method in Poco::URI.
  - GH #2909: Test failures on s390x architecture with 1.10.0
  - GH #2911: Poco::UTF16Encoding and Poco::UTF32Encoding byte order conversion bug
  - GH #2912: Poco::SHA2Engine computes incorrect hash on big-endian systems
  - GH #2923: cmake: Version 1.10.0 not parsed correctly from VERSION file
  - GH #2908: [Windows] Process arguments quoting is broken.
  - GH #2894: Poco 1.10.0 doesn't build with cmake & POCO_UNBUNDLED
  - GH #2920: Close Service Handle after DeleteService Function call
  - GH #2919: Fixed Crash in WinService::setFailureActions
  - GH #2922: 1.10 cmake build fails on FreeBSD 11.2 Release
  - MySQL: resetting the session when putting it back into a SessionPool is now optional
    (and disabled by default) due to a bug in MySQL messing up the character encoding when doing so.
  - Poco::AutoPtr and Poco::SharedPtr now support comparison with nullptr.


!!!Release 1.10.0

!!Summary of Changes

  - This release now requires a C++14 compiler (GCC 5, Clang 3.4, Visual C++ 2015).
  - Visual Studio project and solution files for versions prior to 2015 have
    been removed. Furthermore, the separate projects and solutions for 64-bit builds
    have been removed and configurations have been merged in a single project file.
  - POCO's fixed-size integer types are now based on <cstdint> types. This changes
    the definition of Poco::Int64 and Poco::UInt64 on some platforms.
  - Many methods exposing raw pointers have been changed to use smart pointers
    (usually Poco::SharedPtr or Poco::AutoPtr) instead. This may break some existing
    code. Specifically, the Logging framework in the Foundation library and the
    Configuration framework in the Util library have been changed.
  - New JWT library for dealing with JSON Web Tokens.
  - Upgrade bundled SQLite to version 3.31.0.
  - The NetSSL_OpenSSL library supports TLS 1.3 with OpenSSL 1.1.1 or later.
  - The NetSSL_Win library supports TLS 1.3 if it's supported by the underlying SChannel
    implementation.
  - Added support for NTLM authentication in the Net library.
  - NetSSL_OpenSSL now has a Poco::Net::FTPSClientSession and Poco::Net::FTPSStreamOpener
    class for connecting to FTP servers over TLS.
  - Fixed a potential crash in Poco::Net::NetworkInterface on Linux and macOS due to
    an invalid cast when obtaining the MAC address of an interface.
  - GH #2624: Poco::FileChannel/Poco:LogFileImpl::writeImpl() on Windows should translate \n to \r\n.
  - GH #2869: X509Certificate does not render UTF-8 characters in subjectName
  - GH #2863: NetworkInterface::map can fail to reveal some interfaces if an earlier one can not be handled
  - GH #2807: Poco::Data::ODBC Binding of SQL Decimal Type
  - GH #2812: String trimInPlace crashes with 0 size on Visual Studio Express 2017
  - GH #2830: Fix wrong buffer size in client handshake when re-using a SecureSocket [NetSSL_Win]
  - GH #2809: Allow to filter long tests using a command line argument
  - GH #2853: Poco::Process::launch process environment unicode support is broken on Windows
  - GH #2843: Poco::Net::MediaType::parse() does not split parameters
  - GH #2772: On iOS real device (not simulator) the home directory is not usable
  - GH #2689: Added tryWait() into Process and ProcessHandle. Handle kill()-ed UNIX process exit codes.
  - GH #2866: unescape Backslash char in UTF8 unescape method
  - GH #2879: Add support for SameSite attribute in HTTPCookie
  - GH #2824: Poco::Environment missing UTF8/wstring support on Windows
  - GH #2295: setEscapeUnicode() functions in JSON Array and Object classes ignore their boolean parameter
  - GH #2306: Why does Poco explicitly define _WIN32_WINNT?
  - GH #2802: Deprecated warning when building POCO with OpenSSL in submodule + cmake
  - GH #2884: Is it a description error about setReceiveTimeout()?
  - GH #2780: Allow Poco::Net::Context::usePrivateKey to accept ECKey and/or general EVPPKey
  - GH #2747: NetSSL_Win: Context constructor usage argument should specify minimum supported SSL/TLS version
  - GH #2745: Small problem in the code
  - GH #2743: X509Certificate validFrom expiresOn Date parsing
  - GH #2744: Poco::Mysql does not build with MySQL 8.0+
  - GH #2686: Uploads larger than 2GB fail
  - GH #2217: UUIDGenerator should allow random seed
  - GH #1609: Improve XDG Base Directory Specification implementation
  - GH #561: Support for XDG Base Directory Specification
  - GH #2881: Add an option to force the use of PollingDirectoryWatcherStrategy
  - GH #2584: Adding standard macOS legacy encodings
  - GH #2885: fix Dynamic::Var parse string issue
  - GH #2616: Restore pre-1.8.0 behaviour of Poco::Net::ServerSocket::bind.
  - GH #2641: Implement DataURIStream for extracting data from data URIs.
  - GH #2842: File fail on overwrite
  - GH #2840: Deleting Registry Keys on the WOW6432Node is not possible on 64Bit Applications
  - GH #2841: Service manager improvments
  - GH #2827: X509Certificate: Get rid of deprecated OpenSSL 1.1 APIs
  - GH #2826: CipherImpl: Fix small error with OpenSSL 1.1
  - GH #2775: Fix issue in NetSSL_Win. Windows Server 2016 reboots while trying to establish an SSL connection.
  - GH #2773: Fix the issue with incorrect type of store name parameter in CertOpenStore API call into NetSSL_Win
  - GH #2766: Support qnx sdp7
  - GH #2308: SocketAcceptor::setReactor() is broken
  - GH #2250: Poco::strToInt<> fails for values right above the type's boundary / limit
  - GH #2249: Poco::JSON::Object::set() should return reference to this to allow chaining.
  - GH #2275: SQLite mismatch open/close API calls
  - GH #1921: ICMPSocket does not check reply address
  - GH #2092: Use PollSet in SocketReactor
  - GH #2552: Poco::MongoDB test cases failed in Linux on IBM z
  - GH #2546: MySQL session state is not cleared in SessionPool
  - GH #2410: Preserve entries order in DynamicStruct
  - GH #2467: Can not open certain zip files include data descriptor
  - GH #2398: Poco 1.9.1 branch cmake build on FreeBSD 11.1 failed
  - GH #2365: add struct tm support to DateTime
  - GH #2348: NTPClient not checking reply address
  - GH #2346: lock-order-inversion in SocketReactor
  - GH #2330: add socket gather/scatter capabilities
  - GH #2343: UDPServer and client
  - GH #2329: add PMTU discovery
  - GH #2345: SocketNotifier not thread-safe
  - GH #2323: WebSocketTest.cpp faults reported by valgrind
  - GH #1160: Poco::Net::NetException "SSL Exception: error:1409F07F:SSL routines:ssl3_write_pending:bad write retry"
  - GH #2547: Reset connection when a session is returned to the SessionPool
  - GH #2451: http client timeout on Windows 7 and Server 2008 R2
  - GH #2417: Added missing IPv6 methods to SecureSocketImpl
  - GH #2408: add ordered containers
  - GH #2042: Android abstract namespace local socket address
  - GH #2088: Fix race condition in TCPServerDispatcher.cpp
  - GH #2892: SocketImpl::bind --> bind wrong config

!!Incompatible Changes and Possible Transition Issues

  - This release now requires a C++14 compiler (GCC 5, Clang 3.4, Visual C++ 2015).
  - POCO's fixed-size integer types are now based on <cstdint> types. This changes
    the definition of Poco::Int64 and Poco::UInt64 on some platforms.
  - Many methods exposing raw pointers have been changed to use smart pointers
    (usually Poco::SharedPtr or Poco::AutoPtr) instead. This may break some existing
    code. Specifically, the Logging framework in the Foundation library and the
    Configuration framework in the Util library have been changed.


!!!Release 1.9.4

!!Summary of Changes

  - fixed GH #2784: Upgrade bundled expat XML parser library to release 2.2.8,
    which fixes CVE-2019-15903.


!!!Release 1.9.3

!!Summary of Changes

  - fixed GH #2603: Remove incorrect upper size limits for SSL certificates in NetSSL_Win
  - fixed GH #2661: Poco::Zip::ZipArchive cannot load new tomcat.zip file (additional fix)
  - fixed GH #2742: Support of vs150 & vs160 with the official Microsoft localization executable,
    vswhere.exe, installed by MSVC starting from VS2017
  - Data/ODBC: make binding of std::string configurable (SQL_LONGVARCHAR - default or SQL_VARCHAR)
    through a global setting (Poco::Data::ODBC::Connector::bindStringToLongVarChar()).
  - added Poco::SharedLibrary::setSearchPath() (currently implemented on Windows only)
  - Windows required minimum version is now Windows XP SP2
  - upgraded bundled SQLite to 3.29.0
  - CppParser now supports type aliases defined with using keyword.
  - PageCompiler: added support for adding Content-Security-Policy and Cache-Control headers.


!!!Release 1.9.2

!!Summary of Changes

  - fixed GH #2736: Error using CMake gui - latest version
  - fixed GH #2737: Bundles vulnerable copy of Expat — please upgrade to Expat 2.2.7
  - fixed GH #2738: Poco::AccessExpireStrategy::onGet() must not extend expiration time after expiration


!!!Release 1.9.1

!!Summary of Changes

  - Added support for building with different OpenSSL distributions on Windows.
    See the POCO_EXTERNAL_OPENSSL macro defined in Foundation/include/Poco/Config.h
    for options.
  - Added Poco::Net::HTTPClientSession::flushRequest()
  - Added Poco::Net::WebSocket::setMaxPayloadSize() and Poco::Net::WebSocket::getMaxPayloadSize()
    to specify a maximum acceptable payload size for Poco::Net::WebSocket::receiveFrame().
  - Poco::Net::WebSocket: don't attempt to send empty credentials in response to 401 response.
  - Redis: added support for additional commands (exists, expire, ping, multi, exec, discard)
  - Redis: added Poco::Redis::Client::isConnected()
  - Upgraded bundled PCRE to version 8.43
  - Upgraded bundled SQLite to version 3.28.0
  - Added project/solution files for Visual Studio 2019
  - Fixed Visual Studio project files (version information from DLLVersion.rc not included in DLLs)
  - Include version resource in DLLs built with CMake
  - Added HTTP*Credentials::empty() and HTTPCredentials::clear()
  - fixed GH #2220: Encoding/DoubleByteEncoding.cpp fails to compile with VS2008 and _DEBUG
  - fixed GH #2243: DLLVersion.rc is excluded from build, missing detail information in properties of *.dll
  - fixed GH #2277: SQLite null pointer dereference occurs when exception is being thrown
  - fixed GH #2313: PollSet behaves differently on windows
  - fixed GH #2316: cmake can't find MySQL and ODBC libraries
  - fixed GH #2336: Omit ContentLength in WebSocket accept response
  - fixed GH #2358: Don't include <openssl/fips.h> for later OpenSSL
  - fixed GH #2364: Stringify escapes every unicode symbol when object contain an array
  - fixed GH #2380: Calling Poco::Net::X509Certificate::addChainCertificate() leads to double free.
  - fixed GH #2492: Net::Socket::address() crash on Android
  - fixed GH #2549: Fix keepAlive in http client session
  - fixed GH #2565: HTMLForm: optional enforcement of Content-Length instead of Chunked Transfer-Encoding
  - fixed GH #2570: DialogSocket: receiveStatusMessage() - line length limit applies to entire multi-line message
  - fixed GH #2583: Crypto library does not build with OpenSSL 1.0.0
  - fixed GH #2655: MongoDB Binary element to string - bug
  - fixed GH #2661: Poco::Zip::ZipArchive cannot load new tomcat.zip file
  - fixed GH #2700: Invalid read of memory in Poco::Environment::set which may cause crashes.
  - fixed GH #2712: File_WIN32.cpp(168): error C2065: “_upath”:Undeclared identifier
  - fixed GH #2723: Access violation when trying to decompress .zip file with unsupported compression method.


!!!Release 1.9.0

!!Summary of Changes

  - Added additional text encodings, available in the new PocoEncodings library (GH #2165)
  - Added Punycode support for resolving Internationalized Domain Names to Poco::Net::DNS (GH #2164)
  - Added XDG Base Directory Specification support in Poco::Path, Poco::Util::SystemConfiguration
    and Poco::Util::Application (GH #1609, GH #561, GH #1609)
  - Added support for GCM ciphers in Crypto library (GH #2129)
  - Poco::Net::RemoteSyslogChannel and Poco::Net::RemoteSyslogListener now have basic
    support for RFC 5424 structured data (GH #2173)
  - Poco::File now has methods for obtaining partition space (GH #1545)
  - Added Poco::Net::Context::addCertificateAuthority() (GH #2197)
  - Added Poco::AutoPtr::reset() and Poco::SharedPtr::reset() to improve compatibility
    with std::shared_ptr() (GH #2172)
  - fixed GH #703: Poco::Data::SQLite data types (INTEGER is now mapped to Int64)
  - fixed GH #1426: inttypes.h is available on sun solaris
  - fixed GH #1912: Run ping with custom data size #1912
  - fixed GH #2177: Run ping with custom timeout instead of the default
  - fixed GH #2058 and GH #2095: Synchronization issue/deadlock in Poco::Util::Timer at destruction
  - fixed GH #2089: Allow hyphen in HTTP authentication scheme names
  - fixed GH #2106: Undefined behavior in Delegate::equals()
  - fixed GH #2108: POCO SQLite Data Connector hangs for 20 secs waiting for thread timeouts on Windows
  - fixed GH #2142: JSON::Object preserveOrder keys not synced on assignment
  - fixed GH #2199 and GH #2188: Illegal header in zip file exception/assertion failure during JAR file decompression
  - fixed GH #2203: Use MAX_ADDRESS_LENGTH to determine buffer size


!!!Release 1.8.1

!!Summary of Changes

  - Added Poco::File::linkTo()
  - fixed GH #2044: Poco::Net::NetworkInterface::list does not list inactive interfaces
    even when explicitly being asked for it.
  - fixed GH #2042: Android abstract namespace local socket address
  - fixed GH #2038: Poco::Net::MultipartWriter::createBoundary() always returns the same string.
  - fixed GH #2020: SQLite not handling parameter count mismatch correctly.
  - fixed GH #2012: Data/SQLite: Exception messages contain duplicate text
  - fixed GH #2005: Upgraded bundled PCRE to 8.41
  - fixed GH #2000: Fix building XMLStreamParser with unbundled expat
  - fixed GH #1603: fix MinGW 4.8.2 Compilation
  - fixed GH #1991: Support building poco 1.8.0 as cmake sub-project
  - fixed GH #2080: Bugs in Poco::Net::Socket::select when POCO_HAVE_FD_POLL is defined


!!!Release 1.8.0.1

!!Summary of Changes

  - Reverted change for GH #1828; DeflatingStreamBuf::sync() no longer flushes
    underlying stream as this causes corruption for some Zip files.
  - PocoDoc: fix for handling compiler configuration for Gradle builds.


!!!Release 1.8.0

!!Summary of Changes

  - Poco::Base64Encoder: add support for base64url encoding (GH #1967)
  - Add Poco::Net::PollSet class to Net library (GH #1763)
  - The Net library now supports Unix Domain Sockets, where available.
  - Added stream parser (Poco::XML::XMLStreamParser) to XML library (GH #1697)
  - Added Poco::Net::TCPServerConnectionFilter and Poco::Net::TCPServer::setConnectionFilter()
    to support connection filtering and IP blacklisting (GH #1485)
  - Added Redis library (GH #1383)
  - Added Zip64 support to Zip library (GH #1356)
  - Upgraded bundled SQLite to 3.21.0
  - Removed OpenVMS support (GH #1988)
  - fixed GH #271: NamedMutex_UNIX.cpp must remove semid
  - fixed GH #739: Add Poco::Net::WebSocket::receiveFrame() that appends to a Poco::Buffer<char>
  - fixed GH #749: NTP Packet impl not according to RFC958
  - fixed GH #896: Sample "TwitterClient" of NetSSL_OpenSSL can't be build
  - fixed GH #1172: Poco::Data default storage should be std::vector
  - fixed GH #1337: Poco::HTMLForm throws exception HTMLFormException("Form must be prepared")
    even after form is prepared.
  - fixed GH #1373: SessionImpl::close() does not check return code of close handle specific function
  - fixed GH #1425: Workaround bug in SolarisStudio 12.4 on RVO-ed objects.
  - fixed GH #1614: Problematic license for JSON component: the previously used JSON.org parser
    has been replaced with pdjson
  - fixed GH #1659: wrong field size calculation in ODBC code
  - fixed GH #1683: Poco::Data ODBC impl doesn't bind to unsigned numeric types properly
  - fixed GH #1705: MongoDB: support URI in Connection
  - fixed GH #1708: "SocketReactor::addEventHandler" and "SocketReactor::removeEventHandler"
    must protect the access to "NotifierPtr pNotifier"
  - fixed GH #1729: getConnectionTimeout of SQLite DB wrapper returns wrong value
    (in milliseconds, should be in seconds)
  - fixed GH #1739: OpenSSLInitializer isn't threadsafe
  - fixed GH #1750: double_conversion in NumericString is in conflict with Qt5 Core
  - fixed GH #1804 and GH #1805: Integer Overflow or Wraparound
  - fixed GH #1828: DeflatingStreamBuf::sync() should also flush underlying stream.
  - fixed GH #1880: FTPClientSession::close() error
  - fixed GH #1897: DateTime wrong binding/extraction for MySQL database
  - fixed GH #1905: Compiling Foundation library with POCO_NO_FPENVIRONMENT in Config.h fails
  - fixed GH #1906: Race condition in ThreadPool
  - fixed GH #1913: Message Doesn't Support 64-bit Thread IDs
  - fixed GH #1921: ICMPSocket does not check reply address
  - fixed GH #1926: Exception when using SortedDirectoryIterator
  - fixed GH #1934: Poco::File::setExecutable() on POSIX should set executable bit for group and
    other if corresponding readable bit is set
  - fixed GH #1950: Net Exception: Address family not supported with clang
  - fixed GH #1964: Buffer<> swap miss ownMem

!!Incompatible Changes and Possible Transition Issues

  - Crypto and NetSSL on Windows: The included Visual Studio project files now expect the
    OpenSSL headers and libraries to be in the "openssl" directory in the POCO root
    directory, alongside the Foundation, XML, Net directories. The GitHub repository
    contains the <*openssl*> submodule, which has the required files. The release
    source packages do not contain these files. They are available from the
    [[https://github.com/pocoproject/openssl pocoproject/openssl]] repository
    ([[https://github.com/pocoproject/openssl/archive/develop.zip Zip archive]]).
    You can also provide your own build of OpenSSL, by specifying the appropriate
    header and library search paths in the Visual Studio project files. Through the
    <*Poco/Crypto/Crypto.h*> and <*Poco/Net/NetSSL.h*> headers, the <*libcrypto.lib*>
    and <*libssl.lib*> libraries will be automatically linked. If you don't want this,
    build Crypto and NetSSL_OpenSSL with the <[POCO_EXTERNAL_OPENSSL]> macro defined.


!!!Release 1.7.9p2

!!Summary of Changes

  - fixed GH #1628: Export Poco::Zip::ZipUtil class


!!!Release 1.7.9p1

!!Summary of Changes

  - fixed GH #1968: Zip Decompress Parent Path Injection


!!!Release 1.7.9

  - fixed GH #1813: xmlparse.cpp doesn't compile in WinCE (poco 1.7.8p3)
  - fixed GH #1826: XPath query error
  - fixed GH #1834: Visual Studio 2008 cannot find stdint.h
  - fixed GH #1842: Upgrade bundled expat to 2.2.3
  - fixed GH #1843: Use random salt for Poco::XML::NamePool
  - fixed GH #1865: AbstractEvent::hasDelegates() is not thread-safe
  - improved/fixed QNX support
  - Poco::Util::LayeredConfiguration: added support for labelling configurations and
    finding them by their label
  - upgraded bundled SQLite to 3.20.1
  - PageCompiler: support <%@ include file="<path>" %> syntax for includes, in addition
    to <%@ include page="<path>" %>
  - PageCompiler: optimize generated request handler code by removing useless
    statements, e.g. writing empty strings.
  - added POCO_DEPRECATED macro which will be used in the future to deprecate
    classes and methods.
  - Poco::NamedMutex and Poco::NamedEvent (System V Semaphores implementation): files are
    now opened with O_RDONLY | O_CREAT instead of O_WRONLY | O_CREAT, allowing sharing
    between different users. Furthermore, ftok() is called with 'p' as project ID
    argument.


!!!Release 1.7.8p3

  - fixed GH #1760: Upgrade bundled expat to 2.2.1 which fixes some vulnerabilities:
    http://seclists.org/oss-sec/2017/q2/499


!!!Release 1.7.8p2

!!Summary of Changes

  - fixed GH #1655: CipherImpl memory leak with OpenSSL 1.1


!!!Release 1.7.8

!!Summary of Changes

  - fixed GH #1212: Lost WebSocket Frames after Client Websocket Handshake is complete
  - fixed GH #1260: URI encoding
  - fixed GH #1501: Alpine 3.4 trouble with Foundation/src/Error.cpp
  - fixed GH #1523: Long path names under Windows
  - fixed GH #1536: Building with OS X 10.12 SDK and 10.7 deployment target without libc++ fails
  - fixed GH #1537: Need to add multiple cflags parameters to configure
  - fixed GH #1539: Allow overriding POCO_TARGET_OSARCH for iPhoneSimulator
  - fixed GH #1546: Enable bitcode for iPhone build config
  - fixed GH #1549: Latin2Encoding and 0xFF
  - fixed GH #1551: Unable to use Poco on macOS 10.12
  - fixed GH #1552: IPv6 & operator throws an exception when scope = 0
  - fixed GH #1566: Poco/Zip issue with some CM_DEFLATE archives
  - fixed GH #1567: Poco/ZIP issue with uncompressed archives
  - fixed GH #1570: IPv6AddressImpl::toString() returns wrong output for IPv6 address "::"
  - fixed GH #1571: ODBC Preparator memory leak
  - fixed GH #1573: Poco::File::createDirectories() should not throw Poco::FileExistsException
  - fixed GH #1580: Unable to unzip zip file created using non-seeking stream
  - fixed GH #1581: Cannot find 'pcre.h' when using POCO_UNBUNDLED, a non-system PCRE, and CMake
  - fixed GH #1588: Poco::Net::HTTPChunkedStreamBuf::readFromDevice(): restrict maximum
    size of chunk length
  - fixed GH #1589: Poco::Net::HTMLForm: restrict maximum field and value length
  - fixed GH #1590: Poco::Net::DialogSocket: restrict maximum line length
  - fixed GH #1591: Poco::Net::MultipartReader: restrict maximum boundary string length
  - fixed GH #1597: adding empty file to zip leads to archive that can't be unzipped by windows
  - fixed GH #1599: readFromDevice() in AutoDetectStream.cpp in Poco Zip cannot detect signature
  - fixed GH #1534: Upgraded bundled zlib to 1.2.11
  - fixed GH #1558: Upgraded bundled SQLite to 3.16.2
  - fixed GH #1586: Upgraded bundled PCRE to 8.40
  - fixed GH #1538: Upgraded bundled double-conversion to 1.1.5
  - MongoDB: added support for authentication using "MONGODB-CR" and "SCRAM-SHA-1"
    authentication schemes.

!!Incompatible Changes and Possible Transition Issues

  - MongoDB: additional documentation and fixes for style and consistency and minor
    API improvements (e.g., Poco::MongoDB::Binary)
    Note: some flag enumeration values have been renamed for better consistency
    and readability; existing code using these will have to be updated.


!!!Release 1.7.7

!!Summary of Changes

  - fixed GH #865: FileChannel compress fails leaving empty .gz files
  - fixed GH #990: Potential race condition in Poco::File on Windows
  - fixed GH #1157: Fixing a bug in the NetSSL_Win module (Host name verification failed error)
  - fixed GH #1351: Fix for android include pthread.h from /usr/include
  - fixed GH #1436: ODBC Bug: Unicode text(NVARCHAT) read from DB is truncated to half
  - fixed GH #1453: _clock_gettime Symbol not found on Mac 10.11
  - fixed GH #1460: POCO does not build with OpenSSL 1.1
  - fixed GH #1461: Poco::Data::SQLite::SQLiteStatementImpl::next() error
  - fixed GH #1462: AbstractConfiguration::getUInt does not parse hex numbers
  - fixed GH #1464: ODBCMetaColumn::init() always maps integer NUMERIC/DECIMAL to Int32
  - fixed GH #1465: Assertion violation in DateTime.cpp using ZipArchive
  - fixed GH #1472: HTTP(S)StreamFactory should send a User-Agent header.
  - fixed GH #1476: Fixed error with Poco::UTF8Encoding::isLegal()
  - fixed GH #1484: ODBC: fix uninitialized variable
  - fixed GH #1486: Support ODBC GUID data type as string
  - fixed GH #1488: Poco::ObjectPool shrinks if returned object is not valid
  - fixed GH #1515: Detection of closed websocket connection
  - fixed GH #1521: bug in JSON ParseHandler.cpp (empty keys should be valid)
  - fixed GH #1526: iOS app rejected, IPv6 not working
  - fixed GH #1532: RecordSet and RowFilter: bad use of reference counter


!!!Release 1.7.6

!!Summary of Changes

  - fixed GH #1298: ZipFileInfo: Assertion violation when reading ods files
  - fixed GH #1315: Redefine Poco assertions for static analysis
  - fixed GH #1397: Fix issues reported by static source code analysis
  - fixed GH #1403: Android compile with poco-1.7.5 no 'pthread_condattr_setclock' error
  - fixed GH #1416: Assertion violation when unzipping
  - fixed GH #1418: Poco::Delegate assignment operator fails to compile for some specializations
  - fixed GH #1422: Can't build poco 1.7.4 or 1.7.5 on centos5 32 bit
  - fixed GH #1429: exception thrown in MongoDB when using replicaset
  - fixed GH #1431: Poco/FIFOBuffer.h copy issue
  - fixed GH #1445: Use stable_sort to preserve order of IP addresses from DNS
  - fixed GH #1456: better handle leap seconds in Poco::DateTime and Poco::LocalDateTime
  - fixed GH #1458: Probably invalid epoll_create() usage inside Poco/Socket.cpp
  - Poco::XML::NamePool: increased default size from 251 to 509. Default size can now
    be changed by defining the POCO_XML_NAMEPOOL_DEFAULT_SIZE macro accordingly.
  - Enchancements: Poco::XML::Document and Poco::XML::DOMParser have new constructors
    taking a NamePool size. Poco::Util::XMLConfiguration::load() also has a new overload
    for that purpose.
  - Improved error handling in the Zip library (getting rid of some poco_assert macros
    and did proper error handling instead).
  - Added Poco::URISyntaxException (subclass of Poco::SyntaxException), which is now
    thrown by Poco::URI.
  - Improved error handling in Poco::URIStreamOpener::open().
  - Poco::Data::MySQL: Handle connection lost/server gone error when starting a transaction
    and retry.
  - XMLConfiguration default (and single-argument delimiter) constructor now loads an empty
    XML document with "config" root element to make the configuration usable without an
    additional call to load() or loadEmpty().


!!!Release 1.7.5

!!Summary of Changes

  - fixed GH #1252: Unable to compile Poco::Data for Windows Compact Embedded 2013
  - fixed GH #1344: Poco::Event::wait(timeout) should use CLOCK_MONOTONIC on Linux
  - fixed GH #1355: [JSON::Object] After copy-ctor, JSON::Object::_keys still points to
    keys in map of copied object
  - GH #1361: Shell expansion rules say that tilde must be replaced with $HOME before
    calling getpwuid
  - Poco::SingletonHolder: added reset() method
  - prefer clock_getttime() over gettimeofday() if available
  - Upgraded bundled SQLite to 3.14.1


!!!Release 1.7.4

!!Summary of Changes

  - fixed GH #1300: Session constructor hangs
  - fixed GH #1303: HTTPSClientSession::sendRequest() fails if server has wildcard cert
  - fixed GH #1304: URI doesn't know "ws:/" or "wss://" schemes
  - fixed GH #1307: Upgrade bundled expat to 2.2.0
  - fixed GH #1316: Empty SocketReactor never sleeps
  - fixed GH #1313: XML library compilation error
  - Upgraded bundled SQLite to 3.13.0


!!!Release 1.7.3

!!Summary of Changes

  - fixed GH #993: Invalid zip format when opening a docx in word
  - fixed GH #1235: Poco::Net::HTTPClientSession::sendRequest() should also handle HTTP_PATCH
  - fixed GH #1236: Remove Poco::Data::Row::checkEmpty() as it prevents Row from being used
    with all NULL rows
  - fixed GH #1239: Poco::Zip::Compress with non-seekable stream fails for CM_STORE
  - fixed GH #1242: Poco::Data::RowFormatter generate exception if the first column of first
    row is null
  - fixed GH #1253: ListMap does not maintain insertion order if key already exists
  - Upgraded bundled SQLite to 3.12.2


!!!Release 1.7.2

!!Summary of Changes

  - fixed GH #1197: Upgrade bundled expat to 2.1.1
    Expat 2.1.1 fixes a CVE: https://cve.mitre.org/cgi-bin/cvename.cgi?name=CVE-2015-1283
  - fixed GH #1204: getdtablesize has been removed on Android 21
  - fixed GH #1203: Poco::Data::RecordSet should be reusable
  - fixed GH #1198: Upgrade bundled SQLite to 3.12.1


!!!Release 1.7.1

!!Summary of Changes

  - fixed GH #1187: Data/MySQL: Seeing frequent "MySQL server has gone away" errors
  - fixed GH #1184: Attempting to connect via a proxy throws a DNS error "Host not found"
  - fixed GH #1180: Possible deadlock when TaskManager::count() is called in onFinished
  - NetSSL_OpenSSL: use TLS_*_method() instead of deprecated SSLv23_*_method()
    if OpenSSL version is >= 1.1; initialize default/fallback client context to support
    all TLS protocols, not just TLSv1


!!!Release 1.7.0

!!Summary of Changes

  - POSSIBLE BREAKING CHANGE: removed automatic registration of Data connectors due to
    issues with static initialization order.
  - NetSSL_OpenSSL: added support for ECDH and DH ciphers; added support to disable
    specific protocols (Poco::Net::Context::disableProtocols());
    new Poco::Net::Context constructor taking a Poco::Net::Context::Params structure that
    allows specifying ECDH and DH parameters.
  - Poco::Net::TCPServer: add additional try ... catch block around poll() to
    gracefully deal with errors due to high system load (e.g., out of file descriptors).
  - fixed GH #1171: Poco::Data::RecordSet: rowCount not reset after execute
  - fixed GH #1167: CMake & POCO_UNBUNDLED: expat sources are compiled in libPocoXML
  - fixed GH #1160: Poco::Net::NetException
    "SSL Exception: error:1409F07F:SSL routines:ssl3_write_pending:bad write retry"
  - fixed GH #1152: Wrong TaskProgressNotification description
  - fixed GH #1141: Poco::StringTokenizer::TOK_TRIM changes behavior between 1.4 and 1.6
  - fixed GH #1137: Missing 'longint' type in SQLite
  - fixed GH #1135: Different package on github and official web site
  - fixed GH #1030: tvOS / WatchOS bitcode enabled for simulators
  - fixed GH #1114: World-write permissions on files created by daemon
  - fixed GH #1087: prevent line breaks in base64-encoded creds
  - fixed GH #1026: Fixes for producing the poco-1.6.2 release on a Cygwin x86 platform
  - fixed GH #1022: Abbreviation in setThreadName can happen even if thread name is not too long
  - fixed GH #1002: ActiveDispatcher saves reference to event context after event was
    performed until it gets new event
  - fixed GH #973: overwrite existing files on windows when moving files
  - fixed GH #969: Poco::File::renameTo() behaviour differs on windows and linux
  - fixed GH #967: Missing data types in SQLite
  - fixed GH #966: Possible crash when processing a corrupted Zip file
  - fixed GH #958: Bug while reading X509Certificate subjectName
  - fixed GH #937: Missing build_vs140.cmd
  - fixed GH #933: Change in JSON::Object::set(key,value) behavior in 1.6.1
  - fixed GH #931: make strToInt() more strict in what it accepts
  - fixed GH #921: `BasicUnbufferedStreamBuf` needs to be marked for import/export
  - fixed GH #848: MailMessage::_encoding is not set when retrieving plain/text message
  - fixed GH #767: Inconsistency in getPath & getPathAndQuery returns
  - fixed GH #724: Poco 1.6.0 is not compiled with openssl 1.0.0
  - fixed GH #713: Improved support for producing Canonical XML in XMLWriter
  - fixed GH #696: bug in parsing name of attachment poco c++ 1.6.0
  - fixed GH #335: Compress with nonseekable
  - upgraded bundled SQLite to 3.11.0
  - added Poco::Crypto::X509Certificate::equals() to compare two certificates
  - support for detecting Win8/Win10 in Poco::Environment
  - Poco::Net::HTTPServerRequestImpl: fixed an issue with DELETE in persistent connections
  - NetSSL: added Context::preferServerCiphers()
  - NetSSL: added support for ECDH, new Context constructor
  - NetSSL: add support for disabling certain protocols
  - SMTPClientSession: added support for XOAUTH2 authentication
  - Poco::Data::SessionPool: re-added customizeSession() method from 1.4.x releases
  - improved SSLManager to automatically set-up a reasonable client Context if
    none is configured
  - add brew OpenSSL search paths to Darwin configs
  - add HTTP/1.1 version to HTTPRequest for client WebSocket, as this is required for
    most servers
  - remove GCC_DIAG_OFF as this caused more issues than it solved
  - respect POCO_NO_FORK_EXEC in ServerApplication (tvOS)
  - tvOS and WatchOS support
  - fix: need an implementation of available() for WebSocketImpl
  - HTTPSessionInstantiator: respect global proxy config
  - added constant for HTTP PATCH method to Poco::Net::HTTPRequest
  - NumberParser::parseHex[64](): allow 0x/0X prefix

!!Incompatible Changes and Possible Transition Issues

  - Removed automatic registration of Data connectors due to issues with static
    initialization order. Data connectors used in an application must be explicitly
    registered with a call to registerConnector() before it can be used, e.g.:
    Poco::Data::SQLite::Connector::registerConnector()


!!!Release 1.6.1

!!Summary of Changes

  - added project and solution files for Visual Studio 2015
  - upgraded bundled SQLite to 3.8.11.1
  - fixed GH #782: Poco::JSON::PrintHandler not working for nested arrays
  - fixed GH #819: JSON Stringifier fails with preserve insert order
  - fixed GH #878: UUID tryParse
  - fixed GH #869: FIFOBuffer::read(T*, std::size_t) documentation inaccurate
  - fixed GH #861: Var BadCastException
  - fixed GH #779: BUG in 1.6.0 Zip code
  - fixed GH #769: Poco::Var operator== throws exception
  - fixed GH #766: Poco::JSON::PrintHandler not working for objects in array
  - fixed GH #763: Unable to build static with NetSSL_OpenSSL for OS X
  - fixed GH #750: BsonWriter::write<Binary::Ptr> missing size ?
  - fixed GH #741: Timestamp anomaly in Poco::Logger on WindowsCE
  - fixed GH #735: WEC2013 build fails due to missing Poco::Path methods.
  - fixed GH #722: poco-1.6.0: Unicode Converter Test confuses string and char types
  - fixed GH #719: StreamSocket::receiveBytes and FIFOBuffer issue in 1.6
  - fixed GH #706: POCO1.6 Sample EchoServer BUG
  - fixed GH #646: Prevent possible data race in access to Timer::_periodicInerval
  - DeflatingStream: do not flush underlying stream on sync() as these can cause
    corrupted files in Zip archives


!!!Release 1.6.0

!!Summary of Changes

  - fixed GH #625: MongoDB ensureIndex double insert?
  - fixed GH #622: Crypto: RSATest::testSign() should verify with public key only
  - fixed GH #620: Data documentation sample code outdated
  - fixed GH #618: OS X 10.10 defines PAGE_SIZE macro, conflicts with PAGE_SIZE in Thread_POSIX.cpp
  - fixed GH #616: Visual Studio warning C4244
  - fixed GH #612: OpenSSLInitializer calls OPENSSL_config but not CONF_modules_free
  - fixed GH #608: (Parallel)SocketAcceptor ctor/dtor call virtual functions
  - fixed GH #607: Idle Reactor high CPU usage
  - fixed GH #606: HTMLForm constructor read application/x-www-form-urlencoded UTF-8 request
    body first parameter with BOM in name
  - fixed GH #596: For OpenSSL 1.0.1, include openssl/crypto.h not openssl/fips.h
  - fixed GH #592: Incorrect format string in Poco::Dynamic::Struct
  - fixed GH #590: Poco::Data::SQlite doesn't support URI filenames
  - fixed GH #564: URI::encode
  - fixed GH #560: DateTime class calculates a wrong day
  - fixed GH #549: Memory allocation is not safe between fork() and execve()
  - fixed GH #500: SSLManager causes a crash
  - fixed GH #490: 2 byte frame with payload length of 0 throws "Incomplete Frame Received" exception
  - fixed GH #483: multiple cases for sqlite_busy
  - fixed GH #482: Poco::JSON::Stringifier::stringify bad behaviour
  - fixed GH #478: HTTPCredentials not according to HTTP spec
  - fixed GH #471: vs2010 release builds have optimization disabled ?
  - fixed GH #468: HTTPClientSession/HTTPResponse not forwarding exceptions
  - fixed GH #438: Poco::File::setLastModified() doesn't work
  - fixed GH #402: StreamSocket::receiveBytes(FIFOBuffer&) and sendBytes(FIFOBuffer&) are
    not thread safe
  - fixed GH #345: Linker warning LNK4221 in Foundation for SignalHandler.obj, String.obj
    and ByteOrder.obj
  - fixed GH #331: Poco::Zip does not support files with ".." in the name.
  - fixed GH #318: Logger local time doesn't automatically account for DST
  - fixed GH #294: Poco::Net::TCPServerParams::setMaxThreads(int count) will not accept count == 0.
  - fixed GH #215: develop WinCE build broken
  - fixed GH #63: Net::NameValueCollection::size() returns int
  - Poco::Logger: formatting methods now support up to 10 arguments.
  - added Poco::Timestamp::raw()
  - Poco::DeflatingOutputStream and Poco::InflatingOutputStreams also flush underlying stream
    on flush()/sync().
  - Poco::Util::Timer: prevent re-schedule of cancelled TimerTask
  - enabled WinRegistryKey and WinRegistryConfiguration for WinCE
  - Poco::BasicEvent improvements and preparations for future support of lambdas/std::function
  - upgraded bundled sqlite to 3.8.7.2
  - Poco::Thread: added support for starting functors/lambdas
  - Poco::Net::HTTPClientSession: added support for global proxy configuration
  - added support for OAuth 1.0/2.0 via Poco::Net::OAuth10Credentials and
    Poco::Net::OAuth20Credentials classes.
  - Poco::Net::IPAddress: fixed IPv6 prefix handling issue on Windows
  - added Poco::Timestamp::TIMEVAL_MIN and Poco::Timestamp::TIMEVAL_MAX
  - added Poco::Clock::CLOCKVAL_MIN and Poco::Clock::CLOCKVAL_MAX
  - added poco_assert_msg() and poco_assert_msg_dbg() macros
  - Poco::Net::Context: fixed a memory leak if the CA file was not found while creating the
    Context object (the underlying OpenSSL context would leak)
  - Poco::URI: added new constructor to create URI from Path
  - Various documentation and style fixes
  - Removed support (project/solution files) for Visual Studio.NET 2003 and Visual Studio 2005.
  - Improved CMake support


!!Incompatible Changes and Possible Transition Issues

  - Compiling POCO on Windows without #define POCO_WIN32_UTF8 is deprecated and will
    lead to diagnostic messages while compiling.
  - Support (project and solution files) for MS Visual Studio 2003 and 2005 has been
    removed; the oldest officially supported VS version is 2008 (MSVC version 9.0).
  - MongoDB: The ObjectId class has a new constructor taking a std::string containing a
    hexadecimal representation of the object ID.


!!!Release 1.5.4

!!Summary of Changes

  - fixed GH #326: compile Net lib 1.5.2 without UTF8 support enabled
  - fixed GH #518: NetworkInterface.cpp compile error w/ POCO_NO_WSTRING (1.5.3)
  - Fixed MSVC 2010 warnings on large alignment
  - make HTTPAuthenticationParams::parse() add value on end of string
  - fixed GH #482: Poco::JSON::Stringifier::stringify bad behaviour
  - fixed GH #508: Can't compile for arm64 architecture
  - fixed GH #510: Incorrect RSAKey construction from istream
  - fix SharedMemory for WinCE/WEC2013
  - Add NIOS2 double conversion detection, fixes compile errors
  - added VS2013 project/solution files for Windows Embedded Compact 2013
  - added Process::isRunning()
  - NetSSL: Fix typo in documentation
  - NetSSL_OpenSSL: support for TLS 1.1 and 1.2
  - Zip: Added CM_AUTO, which automatically selects CM_STORE or CM_DEFLATE based
    on file extension. Used to avoid double-compression of already compressed file
    formats such as images.
  - added %L modifier to PatternFormatter to switch to local time
  - removed unnecessary explicit in some multi-arg constructors
  - Allow SecureStreamSocket::attach() to be used in server connections
  - added Var::isBoolean() and fixed JSON stringifier
  - added poco_unexpected() macro invoking Bugcheck::unexpected() to deal
    with unexpected exceptions in destructors
  - fixed GH #538 prevent destructors from throwing exceptions
  - improved HTTP server handling of errors while reading header
  - fixed GH #545: use short for sign
  - upgraded SQLite to 3.8.6
  - fixed GH #550 WebSocket fragmented message problem
  - improved HTTPClientSession handling of network errors while sending the request
  - updated bundled PCRE to 8.35.0
  - fixed GH #552: FIFOBuffer drain() problem
  - fixed GH #402: StreamSocket::receiveBytes(FIFOBuffer&) and sendBytes(FIFOBuffer&) are
    not thread safe
  - HTTPCookie: fix documentation for max age
  - added Timestamp::raw() and Clock::raw()
  - Poco::Buffer properly handles zero-sized buffers
  - GH #512: Poco:Data:ODBC:Binder.h causes a crash
  - Added Crypto_Win and NetSSL_Win libraries which are re-implementations of existing
    Crypto and NetSSL_OpenSSL libraries based on WinCrypt/Schannel. The new libraries
    can be used as an almost drop-in replacement for the OpenSSL based libraries on
    Windows and Windows Embedded Compact platforms. Only available from GitHub for now.


!!!Release 1.5.3

!!Summary of Changes

  - fixed GH #316: Poco::DateTimeFormatter::append() gives wrong result for
    Poco::LocalDateTime
  - Poco::Data::MySQL: added SQLite thread cleanup handler
  - Poco::Net::X509Certificate: improved and fixed domain name verification for
    wildcard domains
  - added Poco::Clock class, which uses a system-provided monotonic clock
    (if available) and is thus not affected by system realtime clock changes.
    Monotonic Clock is available on Windows, Linux, OS X and on POSIX platforms
    supporting clock_gettime() and CLOCK_MONOTONIC.
  - Poco::Timer, Poco::Stopwatch, Poco::TimedNotificationQueue and Poco::Util::Timer
    have been changed to use Poco::Clock instead of Poco::Timestamp and are now
    unaffected by system realtime clock changes.
  - fixed GH #350: Memory leak in Data/ODBC with BLOB
  - Correctly set MySQL time_type for Poco::Data::Date.
  - fixed GH #352: Removed redundant #includes and fixed spelling mistakes.
  - fixed setting of MYSQL_BIND is_unsigned value.
  - fixed GH #360: CMakeLists foundation: add Clock.cpp in the list of source files
  - Add extern "C" around <net/if.h> on HPUX platform.
  - added runtests.sh
  - fixed CPPUNIT_IGNORE parsing
  - fixed Glob from start path, for platforms not alowing transverse from root (Android)
  - added NTPClient (Rangel Reale)
  - added PowerShell build script
  - added SmartOS build support
  - fix warnings in headers
  - XMLWriter: removed unnecessary apostrophe escaping (&apos)
  - MongoDB: use Int32 for messageLength
  - fixed GH #380: SecureSocket+DialogSocket crashes with SIGSEGV when timeout occours
  - Improve RSADigestEngine, using Poco::Crypto::DigestEngine to calculate hash before signing
  - added Poco::PBKDF2Engine
  - Fixed GH #380: SecureSocket+DialogSocket crashes with SIGSEGV when timeout occours
  - added support for a 'Priority' attribute on cookies.
  - GH #386: fixed bug in MailMessage without content-transfer-encoding header
  - GH #384: ew hash algorithms support for RSADigestEngine
  - fixed Clock overflow bug on Windows
  - Poco::ByteOrder now uses intrinsics, if available
  - CMake: added /bigobj option for msvc
  - Fix typo to restore Net/TestSuite_x64_vs120 build
  - correct path for CONFIGURE_FILE in CMakeLists.txt
  - Building Poco 1.5.2 for Synology RS812+ (Intel Atom) (honor POCO_NO_INOTIFY)
  - added WEC2013 support to buildwin.cmd and buildwin.ps1
  - HTMLForm: in URL encoding, percent-encode more characters
  - Fixed #include <linux/if.h> conflict with other libraries
  - Poco::Net::X509Certificate::verify() no longer uses DNS reverse lookups to validate host names
  - cert hostname validation is case insensitive and stricter for wildcard certificates
  - TCPServer: do not reduce the capacity of the default ThreadPool
  - added POCO_LOG_DEBUG flag
  - Zip: fixed a crash caused by an I/O error
  - added runtest script for windows
  - added SQlite Full Text Search support
  - added Thread::trySleep() and Thread::wakeUp()
  - fixed GH #410: Bug in JSON::Object.stringify() in 1.5.2
  - fixed GH #362: Defect in Var::parseString when there is no space between value and newline
  - fixed GH #314: JSON parsing bug
  - added GH #313: MetaColumn additions for Data::ODBC and Data::SQLite
  - fixed GH #346: Make Poco::Data::Date and Poco::Data::Time compare functions const.
  - fixed GH #341: Compiling poco-1.5.2 for Cygwin
  - fixed GH #305: There are bugs in Buffer.h
  - fixed GH #321: trivial build fixes (BB QNX build)
  - fixed GH #440: MongoDB ObjectId string formatting
  - added SevenZip library (Guenter Obiltschnig)
  - fixed GH #442: Use correct prefix length field of Windows IP_ADAPTER_PREFIX structure
  - improved GH #328: NetworkInterface on Windows XP
  - fixed GH #154 Add support for MYSQL_TYPE_NEWDECIMAL to Poco::Data::MySQL
  - fixed GH #290: Unicode support
  - fixed GH #318: Logger local time doesn't automatically account for DST
  - fixed GH #363: DateTimeParser tryParse/parse
  - added HTMLForm Content-Length calculation (Rangel Reale)
  - Make TemporaryFile append a slash to tempDir
  - Make TemporaryFile append a slash to tempDir
  - fixed GH #319 android build with cmake
  - added hasDelegates() method to AbstractEvent
  - fixed GH #230: Poco::Timer problem
  - fixed GH #317: Poco::Zip does not support newer Zip file versions.
  - fixed GH #176: Poco::JSON::Stringifier UTF encoding
  - fixed GH #458: Broadcast address and subnet mask for IEEE802.11 network interface
  - fixed GH #456: poco: library install dirs per RUNTIME/LIBRARY/ARCHIVE

!!Incompatible Changes and Possible Transition Issues

  - Data::ODBC: UTF-16 Unicode is now directly mapped and recognized as type by ODBC.
    This may cause behavior different from previosu versions, especially with Any and
    Dynamic::Var bindings.
    In this release, UTF-16 binding is only available for ODBC back end; although other
    back ends will compile with UTF-16 strings bound, such binding attempt will throw
    NotImplementedException at runtime.
  - Please note that 1.5.x releases are development releases and not considered stable. Interfaces may
    change, and backwards compatibility with the stable 1.4 release series
    is not guaranteed. There may also be some rough edges.
    The next stable release incorporating 1.5 features will be 1.6.


!!!Release 1.5.2

!!Summary of Changes

  - added MongoDB library
  - fixed GH #57: poco-1.5.1: Doesn't compile for Android
  - added VoidEvent (Arturo Castro)
  - fixed GH #80: NumberFormatter::append broken
  - fixed GH #93: ParallelSocketAcceptor virtual functions
  - optional small object optimization for IPAddress, SocketAddress, Any and Dynamic::Var
  - SQLite events (insert, update, delete, commit, rollback) handlers
  - merged GH #91: Improve SQLite multi-threaded use (Rangel Reale)
  - merged GH #86: Invalid pointers to vector internals (Adrian Imboden)
  - automatic library initialization macros
  - fixed GH #110: WebSocket accept() fails when Connection header contains multiple tokens
  - fixed GH #71: WebSocket and broken Timeouts (POCO_BROKEN_TIMEOUTS)
  - fixed a warning in Poco/Crypto/OpenSSLInitializer.h
  - fixed GH #109: Bug in Poco::Net::SMTPClientSession::loginUsingPlain
  - added clang libc++ build configurations for Darwin and iPhone (Andrea Bigagli)
  - fixed GH #116: Wrong timezone parsing in DateTimeParse (Matej Knopp)
  - fixed GH #118: JSON::Object::stringify endless loop
  - added Recursive and SortedDirectoryIterator (Marian Krivos)
  - added ListMap (map-like container with preserving insertion order)
  - MailMessage: attachments saving support and consistent read/write
  - fixed GH #124: Possible buffer overrun in Foundation/EventLogChannel
  - fixed GH #119: JSON::Object holds values in ordered map
  - added JSON::PrintHandler
  - renamed JSON::DefaultHandler to ParseHandler (breaking change!)
  - fixed GH #127: Eliminate -Wshadow warnings
  - fixed GH #79: Poco::Thread leak on Linux
  - fixed GH #61: static_md build configs for Crypto and NetSSL
  - fixed GH #130: prefer sysconf over sysctlbyname
  - fixed GH #131: no timezone global var on OpenBSD
  - fixed GH #102: Some subprojects don't have x64 solutions for VS 2010
  - added GH #75: Poco::Uri addQueryParameter method
  - Poco::Environment::osDisplayName() now recognizes Windows 8/Server 2012
  - fixed GH #140: Poco::Runnable threading cleanup issue
  - simplified default TCP/HTTPServer construction
  - fixed GH #141: Application::run() documentation/implementation discrepancy
  - changed RowFormatter to SharedPtr<RowFormatter> in Data::RecordSet interface (breaking change!)
  - fixed GH #144: Poco::Dynamic emits invalid JSON
  - removed naked pointers from Data interfaces
  - fixed GH #82: name conflict in Data::Keywords::bind
  - fixed GH #157: MySQL: cannot bind to 'long' data type on Windows/Visual C++
  - fixed GH #158: MySQL: MYSQL_BIND 'is_unsigned' member is not set
  - fixed GH #160: MultipartReader ignores first part, if preamble is missing
  - fixed GH #156: Possible buffer overrun in Foundation/EventLogChannel
  - XML: fixed an issue with parsing a memory buffer > 2 GB
  - upgraded to expat 2.1.0
  - Data/ODBC: added support for setting query timeout (via setProperty
    of "queryTimeout"). Timeout is int, given in seconds.
  - fixed a potential endless loop in SecureStreamSocketImpl::sendBytes()
    and also removed unnecessary code.
  - fixed GH #159: Crash in openssl CRYPTO_thread_id() after library libPocoCrypto.so
    has been unloaded.
  - fixed GH #155: MailOutputStream mangles consecutive newline sequences
  - fixed GH #139: FileChannel::PROP_FLUSH is invalid (contains a tab character)
  - fixed GH #173: HTTPClientSession::proxyConnect forces DNS lookup of host names
  - fixed GH #194: MessageNotification constructor is inefficient.
  - fixed GH #189: Poco::NumberParser::tryParse() documentation bug
  - fixed GH #172: IPv6 Host field is stripped of Brackets in HTTPClientSession
  - fixed GH #188: Net: SocketAddress operator < unusable for std::map key
  - fixed GH #128: DOMWriter incorrectly adds SYSTEM keyword to DTD if PUBLIC is
    already specified
  - fixed GH #65: Poco::format() misorders sign and padding specifiers
  - upgraded bundled SQLite to 3.7.17
  - replaced JSON parser with Poco::Web::JSON parser (from sandbox)
  - added JSON conversion to Dynamic Struct and Array
  - added VarIterator
  - modified behavior of empty Var (empty == empty)
  - added Alignment.h header for C++03 alignment needs
  - added Data/WebNotifier (DB, WebSocket) example
  - fixed GH #209: Poco::NumberFormatter double length
  - fixed GH #204: Upgrade zlib to 1.2.8
  - fixed GH #198: The "application.configDir" property is not always created.
  - fixed GH #185: Poco::NumberFormatter::format(double value, int precision)
    ignore precision == 0
  - fixed GH #138: FreeBSD JSON tests fail
  - fixed GH #99: JSON::Query an JSON::Object
  - limited allowed types for JSON::Query to Object, Array, Object::Ptr,
    Array::Ptr and empty
  - fixed GH #175: HTMLForm does not read URL parameters on POST or PUT
  - added GH #187: MySQL: allow access to the underlying connection handle
  - added GH #186: MySQL: support for MYSQL_SECURE_AUTH
  - fixed GH #174: MySQL: 4GB allocated when reading any largetext or largeblob field
  - fixed a potential memory leak in Poco::Net::HTTPClientSession if it is misused
    (e.g., sendRequest() is sent two times in a row without an intermediate call to
    receiveResponse(), or by calling receiveResponse() two times in a row without
    an intermediate call to sendRequest()) - GH #217
  - removed a few unnecessary protected accessor methods from Poco::Net::HTTPClientSession
    that would provide inappropriate access to internal state
  - merged GH #210: Don't call CloseHandle() twice on Windows; Ability to select the
    threadpool that will be used to start an Activity(Patrice Tarabbia)
  - fixed GH #212: JSONConfiguration was missing from the vs90 project(Patrice Tarabbia)
  - fixed GH #220: add qualifiers for FPEnvironment in C99 (Lucas Clemente)
  - fixed GH #222: HTTPCookie doesn't support expiry times in the past (Karl Reid)
  - fixed GH #224: building 1.5.1 on Windows for x64
  - fixed GH #233: ServerSocket::bind6(Poco::UInt16 port, bool reuseAddress, bool ipV6Only) does not work
  - fixed GH #231: Compatibility issue with Poco::Net::NetworkInterface
  - fixed GH #236: Bug in RecursiveDirectoryIterator
  - added ColorConsoleChannel and WindowsColorConsoleChannel classes supporting
    colorizing log messages
  - fixed GH #259: Poco::EventLogChannel fails to find 64bit Poco Foundation dll
  - fixed GH #254: UTF8::icompare unexpected behavior
  - Poco::UUID::tryParse() also accepts UUIDs without hyphens. Also updated documentation
    (links to specifications).
  - added GH #268: Method to get JSON object value using Poco::Nullable
  - fixed GH #267: JSON 'find' not returning empty result if object is expected but another
    value is found
  - Added support for ARM64 architecture and iPhone 5s 64-bit builds
    (POCO_TARGET_OSARCH=arm64).


!!Incompatible Changes and Possible Transition Issues

  - Dynamic::Var: comparison of two empty objects now returns true
  - WinCE does not build in this release; this will be fixed in a later release
  - JSON::DefaultHandler was renamed to a more appropriate name - ParseHandler;
    ParseHandler does not have to be passed to the Parser, it will be used by default;
    handlers are now passed into Parser as smart pointers, so passing in addresses of
    stack objects will cause undefined behavior
  - Please note that 1.5.x releases are development releases and not considered stable.
    Interfaces may change, and backwards compatibility with the stable 1.4 release
    series is not guaranteed. There may also be some rough edges.
    The next stable release incorporating 1.5 features will be 1.6.


!!!Release 1.5.1

!!Summary of Changes

  - using double-conversion library for floating-point numeric/string conversions
  - added Poco::istring (case-insensitive string) and Poco::isubstr (case-insensitive substring)
  - added Poco::Data::SQLite sys.dual (in-memory system table)
  - applied SF Patch #120: The ExpireLRUCache does not compile with a tuple as key on Visual Studio 2010
  - fixed SF Bug #599: Poco::JSON::Array and JSON::Object size() member can implicitly lose precision
  - fixed SF Bug #602: iterating database table rows not correct if no data in table
  - fixed SF Bug #603: count() is missing in HashMap
  - fixed GH #23: Poco::JSON::Object::stringify throw BadCastException
  - fixed GH #16: Poco::Net::NetworkInterface::firstAddress() should not throw on unconfigured interfaces
  - Android compile/build support (Rangel Reale)
  - improved iPhone compile/build (Rangel Reale)
  - TypeHandler::prepare() now takes const-reference
  - fixed GH #27: Poco::URI::decode() doesn't properly handle '+'
  - fixed GH #31: Poco::JSON implementation bug
  - fixed SF #597: Configure script ignores cflags
  - fixed SF #593: Poco 1.5.0 on FreeBSD: cannot find -ldl
  - added SF #542: SocketAddress() needs port-only constructor
  - fixed SF #215: Wrong return type in SocketConnector.h
  - applied SF Patch #97: fix c++0x / clang++ bugs
  - fixed GH32/SF596: Poco::JSON: Parsing long integer (int64) value fails.
  - added Net ifconfig sample (contributed by Philip Prindeville)
  - merged GH #34: add algorithm header (Roger Meier/Philip Prindeville)
  - improved CMake build (Mathaus Mendel)
  - fixed GH #26: Cannot compile on gcc
  - merged SF #111: FTP Client logging (Marian Krivos)
  - fixed GH #30: Poco::Path::home() throws when called from Windows Service
  - fixed GH #22: Poco::Data::MySQL connection string lowercased
  - added MySQL support for Date/Time
  - upgraded SQLite to version 3.7.15.1 (2012-12-19)
  - improved SQLite execute() return (affected rows) value and added tests
  - added bool Poco::Data::SQLite::Utility::isThreadSafe() function
  - added bool Poco::Data::SQLite::Utility::setThreadMode(int) function
  - added int Poco::Data::SQLite::Utility::getThreadMode() function
  - fixed GH #36: 'distclean' requires 3 traversals of project tree
  - fixed GH #41: Buffer::resize crash
  - fixed GH #42: Linux unbundled builds don't link
  - fixed GH #44: Problems with win x64 build
  - fixed GH #46: 1.5.1 build fails on OS X when using libc++
  - fixed GH #48: Need getArgs() accessor to Util::Application to retrieve start-up arguments
  - fixed GH #49: NetworkInterface::list doesn't return MAC addresses
  - fixed GH #51: Android should use isfinite, isinf, isnan and signbit from the std namespace
  - fixed GH #53: JSON unicode fixes and running tests on invalid unicode JSON
  - added ParallelAcceptor and ParallelReactor classes
  - added EOF and error to FIFOBuffer

!!Incompatible Changes and Possible Transition Issues

  - Please note that 1.5.x releases are development releases and not considered stable. Interfaces may
    change, and backwards compatibility with the stable 1.4 release series
    is not guaranteed. There may also be some rough edges.
    The next stable release incorporating 1.5 features will be 1.6.


!!!Release 1.5.0

!!Summary of Changes

  - added JSON library
  - added Util::JSONConfiguration
  - added FIFOBuffer and FIFOBufferStream
  - fixed SF# 3522906: Unregistering handlers from SocketReactor
  - fixed SF# 3522084: AbstractConfiguration does not support 64-bit integers
  - HTTPServer::stopAll(): close the socket instead of just shutting it down, as the latter won't wake up a select() on Windows
  - added SMTPLogger
  - added cmake support
  - fixed SF#3538778: NetworkInterface enumeration uses deprecated API
  - fixed SF#3538779: IPAddress lacks useful constructors: from prefix mask, native SOCKADDR
  - fixed SF#3538780: SocketAddress needs operator < function
  - fixed SF#3538775: Issues building on Fedora/Centos, etc. for AMD64
  - fixed SF#3538786: Use size_t for describing data-blocks in DigestEngine
  - added IPAddress bitwise operators (&,|,^,~)
  - added IPAddress BinaryReader/Writer << and >> operators
  - modified IPAddress to force IPv6 to lowercase (RFC 5952)
  - fixed SF#3538785: SMTPClientSession::sendMessage() should take recipient list
  - added IPAddress::prefixLength()
  - UTF portability improvements
  - fixed SF#3556186: Linux shouldn't use <net/if.h> in Net/SocketDefs.h
  - added IPAddress RFC 4291 compatible site-local prefix support
  - fixed SF#3012166: IPv6 patch
  - added SF#3558085: Add formatter to MACAddress object
  - fixed SF#3552774: Don't hide default target in subordinate makefile
  - fixed SF#3534307: Building IPv6 for Linux by default
  - fixed SF#3516844: poco missing symbols with external >=lipcre-8.13
  - added SF#3544720: AbstractConfigurator to support 64bit values
  - fixed SF#3522081: WinRegistryConfiguration unable to read REG_QWORD values
  - fixed SF#3563626: For Win32 set Up/Running flags on NetworkInterface
  - fixed SF#3560807: Deprecate setPeerAddress() as this is now done in getifaddrs
  - fixed SF#3560776: Fix byte-ordering issues with INADDR_* literals
  - fixed SF#3563627: Set IP address on multicast socket from socket family
  - fixed SF#3563999: Size BinaryWriter based on buffer's capacity(), not size()
  - fixed SF#102 Fix building Poco on Debian GNU/FreeBSD
  - fixed SF#321 Binding DatTime or Timestamp
  - fixed SF#307 Detect the SQL driver type at run time
  - added VS 2012 Projects/Solutions
  - enhanced and accelerated numeric parsing for integers and floats
  - fixed SF#590 Segfault on FreeBSD when stack size not rounded
  - added warn function and warnmsg macro in CppUnit
  - fixed SF# 3558012 Compilation fails when building with -ansi or -std=c++0x
  - fixed SF# 3563517 Get rid of loss-of-precision warnings on x64 MacOS
  - fixed SF#3562244: Portability fix for AF_LINK
  - fixed SF #3562400: DatagramSocketImpl comment is incorrect

!!Incompatible Changes and Possible Transition Issues

  - Keywords for the Data library (now, use, into, etc.) now reside in Poco::Data::Keywords namespace.
  - Please note that 1.5.x releases are development releases and not considered stable. Interfaces may
    change, and backwards compatibility with the stable 1.4 release series
    is not guaranteed. There may also be some rough edges.
    The next stable release incorporating 1.5 features will be 1.6.


!!!Release 1.4.7p1

!!Summary of Changes

  - Fixed Visual C++ 2010-2013 project files. Release builds now have optimization enabled.
  - Poco::URI: added constructor to create URI from Path.
  - fixed GH #618: OS X 10.10 defines PAGE_SIZE macro, conflicts with PAGE_SIZE in Thread_POSIX.cpp
  - Poco::Net::HTTPClientSession: added support for global proxy configuration
  - fixed GH #331: Poco::Zip does not support files with .. in the name.
  - fixed a memory leak in Poco::Net::Context constructor when it fails to load the certificate
    or private key files.
  - upgraded bundled SQLite to 3.8.7.2
  - fixed GH #229: added missing value() function
  - fixed GH #69: MySQL empty text/blob


!!!Release 1.4.7

!!Summary of Changes

  - fixed GH #398: PropertyFileConfiguration: input != output
  - fixed GH #368: Build failure of Poco 1.4.6p2 on FreeBSD 9.2
  - fixed GH #318: Logger local time doesn't automatically account for DST
  - fixed GH #317: Poco::Zip does not support newer Zip file versions.
  - fixed GH #454: Fix: handle unhandled exceptions
  - fixed GH #463: XML does not compile with XML_UNICODE_WCHAR_T
  - fixed GH #282: Using Thread in a global can cause crash on Windows
  - fixed GH #424: Poco::Timer deadlock
  - fixed GH #465: Fix result enum type XML_Error -> XML_Status
  - fixed GH #510: Incorrect RSAKey construction from istream
  - fixed GH #332: POCO::ConsoleChannnel::initColors() assigns no color to
    PRIO_TRACE and wrong color to PRIO_FATAL
  - fixed GH #550: WebSocket fragmented message problem
  - Poco::Data::MySQL: added SQLite thread cleanup handler
  - Poco::Net::X509Certificate: improved and fixed domain name verification for
    wildcard domains
  - fixed a crash in Foundation testsuite with Visual C++ 2012
  - improved and fixed domain name verification for wildcard domains in
    Poco::Net::X509Certificate
  - updated TwitterClient sample to use new 1.1 API and OAuth
  - added Poco::Clock class, which uses a system-provided monotonic clock
    (if available) and is thus not affected by system realtime clock changes.
    Monotonic Clock is available on Windows, Linux, OS X and on POSIX platforms
    supporting clock_gettime() and CLOCK_MONOTONIC.
  - Poco::Timer, Poco::Stopwatch, Poco::TimedNotificationQueue and Poco::Util::Timer
    have been changed to use Poco::Clock instead of Poco::Timestamp and are now
    unaffected by system realtime clock changes.
  - added Poco::PBKDF2Engine class template
  - Poco::Net::HTTPCookie: added support for Priority attribute (backport from develop)
  - fixed makedepend.* scripts to work in paths containing '.o*'
    (contributed by Per-Erik Bjorkstad, Hakan Bengtsen)
  - Upgraded bundled SQLite to 3.8.6
  - Support for Windows Embedded Compact 2013 (Visual Studio 2012)
  - Project and solution files for Visual Studio 2013
  - Changes for C++11 compatibility.
  - fixed an issue with receiving empty web socket frames (such as ping)
  - improved error handling in secure socket classes
  - Poco::ByteOrder now uses intrinsics if available
  - added new text encoding classes: Latin2Encoding, Windows1250Encoding, Windows1251Encoding
  - Zip: Added CM_AUTO, which automatically selects CM_STORE or CM_DEFLATE based on file extension.
    Used to avoid double-compression of already compressed file formats such as images.


!!!Release 1.4.6p4

!!Summary of Changes

  - no longer use reverse DNS lookups for cert hostname validation
  - cert hostname validation is case insensitive and more strict
  - HTMLForm: in URL encoding, percent-encode more special characters
  - fixed thread priority issues on POSIX platforms with non-standard scheduling policy
  - XMLWriter no longer escapes apostrophe character
  - fixed GH #316: Poco::DateTimeFormatter::append() gives wrong result for Poco::LocalDateTime
  - fixed GH #305 (memcpy in Poco::Buffer uses wrong size if type != char)
  - Zip: fixed a crash caused by an I/O error (e.g., full disk) while creating a Zip archive


!!!Release 1.4.6p3

!!Summary of Changes

  - Fixed a potential security vulnerability in client-side X509
    certificate verification.


!!!Release 1.4.6p2

!!Summary of Changes

  - fixed GH #156: Possible buffer overrun in Foundation/EventLogChannel
  - XML: fixed an issue with parsing a memory buffer > 2 GB
  - upgraded to expat 2.1.0
  - Data/ODBC: added support for setting query timeout (via setProperty
    of "queryTimeout"). Timeout is int, given in seconds.
  - fixed a potential endless loop in SecureStreamSocketImpl::sendBytes()
    and also removed unnecessary code.
  - fixed GH #159: Crash in openssl CRYPTO_thread_id() after library libPocoCrypto.so
    has been unloaded.
  - fixed GH #155: MailOutputStream mangles consecutive newline sequences
  - fixed GH #139: FileChannel::PROP_FLUSH is invalid (contains a tab character)
  - fixed GH #173: HTTPClientSession::proxyConnect forces DNS lookup of host names
  - fixed GH #194: MessageNotification constructor is inefficient.
  - fixed GH #189: Poco::NumberParser::tryParse() documentation bug
  - fixed GH #172: IPv6 Host field is stripped of Brackets in HTTPClientSession
  - fixed GH #188: Net: SocketAddress operator < unusable for std::map key
  - fixed GH #128: DOMWriter incorrectly adds SYSTEM keyword to DTD if PUBLIC is
    already specified
  - fixed GH #65: Poco::format() misorders sign and padding specifiers
  - upgraded bundled SQLite to 3.7.17
  - upgraded bundled zlib to 1.2.8
  - fixed a potential memory leak in Poco::Net::HTTPClientSession if it is misused
    (e.g., sendRequest() is sent two times in a row without an intermediate call to
    receiveResponse(), or by calling receiveResponse() two times in a row without
    an intermediate call to sendRequest()) - GH #217
  - removed a few unnecessary protected accessor methods from Poco::Net::HTTPClientSession
    that would provide inappropriate access to internal state
  - fixed GH #223 (Poco::Net::HTTPCookie does not support expiry times in the past)
  - fixed GH #233: ServerSocket::bind6(Poco::UInt16 port, bool reuseAddress, bool ipV6Only)
    does not work
  - added ColorConsoleChannel and WindowsColorConsoleChannel classes supporting
    colorizing log messages
  - fixed GH #259: Poco::EventLogChannel fails to find 64bit Poco Foundation dll
  - fixed GH #254: UTF8::icompare unexpected behavior
  - Poco::UUID::tryParse() also accepts UUIDs without hyphens. Also updated documentation
    (links to specifications).
  - Added support for ARM64 architecture and iPhone 5s 64-bit builds
    (POCO_TARGET_OSARCH=arm64).


!!!Release 1.4.6p1

!!Summary of Changes

  - fixed GH #71: WebSocket and broken Timeouts (POCO_BROKEN_TIMEOUTS)
  - fixed an ambiguity error with VC++ 2010 in Data/MySQL testsuite
  - Poco::Net::NetworkInterface now provides the interface index even for IPv4
  - added DNS::reload() as a wrapper for res_init().
  - On Linux, Poco::Environment::nodeId() first always tries to obtain the
    MAC address of eth0, before looking for other interfaces.
  - Poco::Net::HTTPSession now always resets the buffer in connect() to clear
    any leftover data from a (failed) previous session
  - fixed copysign namespace issue in FPEnvironment_DUMMY.h
  - fixed a warning in Poco/Crypto/OpenSSLInitializer.h
  - added a build configuration for BeagleBoard/Angstrom
  - fixed GH #109: Bug in Poco::Net::SMTPClientSession::loginUsingPlain)
  - fixed compile errors with clang -std=c++11
  - fixed GH #116: Wrong timezone parsing in DateTimeParse (fix by Matej Knopp)
  - updated bundled SQLite to 3.7.15.2


!!!Release 1.4.6

!!Summary of Changes

  - changed FPEnvironment_DUMMY.h to include <cmath> instead of <math.h>
  - updated bundled SQLite to 3.7.15.1
  - fixed GH #30: Poco::Path::home() throws
  - fixed SF Patch# 120: The ExpireLRUCache does not compile with a tuple as key on VS2010
  - fixed SF# 603: count() is missing in HashMap
  - Crypto and NetSSL_OpenSSL project files now use OpenSSL *MD.lib library files for
    static_md builds. Previously, the DLL import libs were used.
  - Poco::Environment::osDisplayName() now recognizes Windows 8/Server 2012


!!!Release 1.4.5

!!Summary of Changes

  - added Visual Studio 2012 project files
  - buildwin.cmd now support building with msbuild for VS2010 and 2012.
  - added Poco::Optional class
  - fixed SF# 3558012 Compilation fails when building with -ansi or -std=c++0x
  - fixed SF# 3563517 Get rid of loss-of-precision warnings on x64 MacOS
  - fixed SF# 3562244: Portability fix for AF_LINK
  - fixed SF# 3562400: DatagramSocketImpl comment
  - fixed SF# 594: Websocket fails with small masked payloads
  - fixed SF# 588: Missing POCO_ARCH and POCO_ARCH_LITTLE_ENDIAN define for WinCE on SH4
  - fixed SF# 581: Out-of-bound array access in Unicode::properties() function.
  - fixed SF# 590: Segfault on FreeBSD when stack size not rounded
  - fixed SF# 586: Poco::DateTimeParser and ISO8601 issues when seconds fraction has more than 6 digits
  - Poco::Net::HTTPSSessionInstantiator::registerInstantiator() now optionally accepts a
    Poco::Net::Context object.
  - added Poco::XML::XMLWriter::depth() member function.
  - added Poco::XML::XMLWriter::uniquePrefix() and Poco::XML::XMLWriter::isNamespaceMapped().
  - Poco::FileChannel now supports a new rotateOnOpen property (true/false) which can be used
    to force rotation of the log file when it's opened.
  - fixed a bug in Poco::XML::XMLWriter::emptyElement(): need to pop namespace context
  - OS X builds now use Clang as default compiler
  - Updated SQLite to 3.7.14.1
  - POCO_SERVER_MAIN macro now has a try ... catch block for Poco::Exception and writes
    the displayText to stderr.
  - Poco/Platform.h now defines POCO_LOCAL_STATIC_INIT_IS_THREADSAFE macro if the compiler
    generates thread-safe static local initialization code.


!!!Release 1.4.4

!!Summary of Changes

  - ZipStream now builds correctly in unbundled build.
  - added proxy digest authentication support to Net library
  - integrated MySQL BLOB fixes from Franky Braem.
  - use standard OpenSSL import libraries (libeay32.lib, ssleay32.lib) for Crypto and
    NetSSL_OpenSSL Visual Studio project files.
  - fixed a potential buffer corruption issue in Poco::Net::SecureStreamSocket if lazy
    handshake is enabled and the first attempt to complete the handshake fails
  - Poco::DateTimeParser::tryParse() without format specifier now correctly parses ISO8601
    date/times with fractional seconds.
  - Poco::Process::launch() now has additional overloads allowing to specify an initial
    directory and/or environment.
  - Poco::Net::FTPClientSession: timeout was not applied to data connection, only to
    control connection.
  - Fixed potential IPv6 issue with socket constructors if IPv6 SocketAddress is given
    (contributed by ??????? ????????? <milovidov@yandex-team.ru>).
  - Added an additional (optional) parameter to Poco::Thread::setOSPriority() allowing to
    specify a scheduling policy. Currently this is only used on POSIX platforms and allows
    specifying SCHED_OTHER (default), SCHED_FIFO or SCHED_RR, as well as other
    platform-specific policy values.
  - Added Poco::Crypto::DigestEngine class providing a Poco::DigestEngine interface to
    the digest algorithms provided by OpenSSL.
  - Fixed some potential compiler warnings in Crypto library
  - In some cases, when an SSL exception was unexpectedly closed, a generic Poco::IOException
    was thrown. This was fixed to throw a SSLConnectionUnexpectedlyClosedException instead.
  - Added Poco::ObjectPool class template.
  - Poco::Net::HTTPServer has a new stopAll() method allowing stopping/aborting of all
    currently active client connections.
  - The HTTP server framework now actively prevents sending a message body in the
    response to a HEAD request, or in case of a 204 No Content or 304 Not Modified
    response status.
  - fixed a DOM parser performance bug (patch by Peter Klotz)
  - fixed SF# 3559325: Util Windows broken in non-Unicode
  - updated iOS build configuration to use xcode-select for finding toolchain
  - Poco::Net::SecureSocketImpl::shutdown() now also shuts down the underlying socket.
  - fixed SF# 3552597: Crypto  des-ecb error
  - fixed SF# 3550553: SecureSocketImpl::connect hangs
  - fixed SF# 3543047: Poco::Timer bug for long startInterval/periodic interval
  - fixed SF# 3539695: Thread attributes should be destroyed using the pthread_attr_destroy()
  - fixed SF# 3532311: Not able to set socket option on ServerSocket before bind
    Added Poco::Net::Socket::init(int af) which can be used to explicitely
    initialize the underlying socket before calling bind(), connect(), etc.
  - fixed SF# 3521347: Typo in UnWindows.h undef
  - fixed SF# 3519474: WinRegistryConfiguration bug
    Also added tests and fixed another potential issue with an empty root path passed to the constructor.
  - fixed SF# 3516827: wrong return value of WinRegistryKey::exists()
  - fixed SF# 3515284: RSA publickey format(X.509 SubjectPublicKeyInfo)
  - fixed SF# 3503267: VxWorks OS prio is not set in standard constructor
  - fixed SF# 3500438: HTTPResponse failure when reason is empty
  - fixed SF# 3495656: numberformater, numberparser error in mingw
  - fixed SF# 3496493: Reference counting broken in TaskManager postNotification
  - fixed SF# 3483174: LogFile flushing behavior on Windows
    Flushing is now configurable for FileChannel and SimpleFileChannel
    using the "flush" property (true or false).
  - fixed SF# 3479561: Subsequent IPs on a NIC is not enumerated
  - fixed SF# 3478665: Permission checks in Poco::File not correct for root
  - fixed SF# 3475050: Threading bug in initializeNetwork() on Windows
  - fixed SF# 3552680: websocket small frames bug and proposed fix
  - fixed a WebSocket interop issue with Firefox
  - added Poco::Net::MessageHeader::hasToken()
  - Poco::AtomicCounter now uses GCC 4.3 builtin atomics on more platforms
  - fixed SF# 3555938: NetSSL: socket closed twice
  - socket exceptions now include OS error code
  - fixed SF# 3556975: Need to fix Shared Memory for memory map
  - Poco::Net::SecureSocketImpl::close() now catches exceptions thrown by its call to shutdown().
  - fixed SF# 3535990: POCO_HAVE_IPv6 without POCO_WIN32_UTF8 conflict
  - fixed SF# 3559665: Poco::InflatingInputStream may not always inflate completely
  - added Poco::DirectoryWatcher class
  - fixed SF# 3561464: Poco::File::isDevice() can throw due to sharing violation
  - Poco::Zip::Compress::addRecursive() has a second variant that allows to specify the compression method.
  - Upgraded internal SQLite to 3.7.14


!!!Release 1.4.3p1

!!Summary of Changes

  - fixed SF# 3476926: RegDeleteKeyEx not available on Windows XP 32-bit.


!!!Release 1.4.3

!!Summary of Changes

  - fixed a compilation error with Data/MySQL on QNX.
  - fixed Util project files for WinCE (removed sources not compileable on CE)
  - removed MD2 license text from Ackowledgements document
  - fixed iPhone build config for Xcode 4.2 (compiler name changed to llvm-g++)
  - Poco::Util::XMLConfiguration: delimiter char (default '.') is now configurable.
    This allows for working with XML documents having element names with '.' in them.
  - Poco::Util::OptionProcessor: Required option arguments can now be specified as
    separate command line arguments, as in "--option value" in addition to the
    "--option=value" format.
  - Poco::Util::HelpFormatter: improved option help formatting if  indentation has
    been set explicitely.
  - added Mail sample to NetSSL_OpenSSL, showing use of Poco::Net::SecureSMTPClientSession.
  - added additional read() overloads to Poco::Net::HTMLForm.
  - fixed SF# 3440769: Poco::Net::HTTPResponse doesn't like Amazon EC2 cookies.
  - added support for requiring TLSv1 to Poco::Net::Context.
  - added an additional constructor to Poco::Net::HTTPBasicCredentials, allowing
    the object to be created from a string containing a base64-encoded, colon-separated
    username and password.
  - Poco::Zip::ZipStreamBuf: fixed a crash if CM_STORE was used.
  - Added setContentLength64() and getContentLength64() to Poco::Net::HTTPMessage.
  - added Poco::Environment::osDisplayName().
  - fixed SF# 3463096: WinService leaves dangling handles (open() now does not reopen the
    service handle if it's already open)
  - fixed SF# 3426537: WinRegistryConfiguration can't read virtualized keys
  - added Poco::Buffer::resize()
  - fixed SF# 3441822: thread safety issue in Poco::Net::HTTPClientSession:
    always use getaddrinfo() instead of gethostbyname() on all platforms supporting it
  - added version resource to POCO DLLs
  - fixed SF# 3440599: Dir Path in Quotes in PATH cause PathTest::testFind to fail.
  - fixed SF# 3406030: Poco::Glob::collect() problem
  - added Poco::Util::AbstractConfiguration::enableEvents()
  - Poco::AtomicCounter now uses GCC builtins with GCC 4.1 or newer
    (contributed by Alexey Milovidov)
  - made Poco::Logger::formatDump() public as it may be useful for others as well
    (SF# 3453446)
  - Poco::Net::DialogSocket now has a proper copy constructor (SF# 3414602)
  - Poco::Net::MessageHeader and Poco::Net::HTMLForm now limit the maximum number of
    fields parsed from a message to prevent certain kinds of denial-of-service
    attacks. The field limit can be changed with the new method setFieldLimit().
    The default limit is 100.
  - Poco::NumberFormatter, Poco::NumberParser and Poco::format() now always use the
    classic ("C") locale to format and parse floating-point numbers.
  - added Poco::StreamCopier::copyStream64(), Poco::StreamCopier::copyStreamUnbuffered64()
    and Poco::StreamCopier::copyToString64(). These functions use a 64-bit integer
    to count the number of bytes copied.
  - upgraded internal zlib to 1.2.5
  - upgraded internal sqlite to 3.7.9
  - XML: integrated bugfix for Expat bug# 2958794 (memory leak in poolGrow)
  - Added support for HTTP Digest authentication (based on a contribution by
    Anton V. Yabchinskiy (arn at bestmx dot ru)). For information on how
    to use this, see the Poco::Net::HTTPCredentials, Poco::Net::HTTPDigestCredentials
    and Poco::Net::HTTPAuthenticationParams classes.
  - Poco::Net::HTTPStreamFactory and Poco::Net::HTTPSStreamFactory now support Basic
    and Digest authentication. Username and password must be provided in the URI.
  - added Poco::Net::WebSocket, supporting the WebSocket protocol as described in RFC 6455
  - NetSSL_OpenSSL: added client-side support for Server Name Indication.
    Poco::Net::SecureSocketImpl::connectSSL() now calls SSL_set_tlsext_host_name()
    if its available (OpenSSL 9.8.6f and later).
  - added Poco::Net::HTTPClientSession::proxyConnect() (factored out from
    Poco::Net::HTTPSClientSession::connect())
  - added Poco::Process::kill(const Poco::ProcessHandle&) which is preferable to
    kill(pid) on Windows, as process IDs on Windows may be reused.
  - fixed SF# 3471463: Compiler warnings with -Wformat
  - Poco::Util::Application::run() now catches and logs exceptions thrown in initialize()
  - Fixed a WinCE-specific bug in Poco::Util::ServerApplication where uninitialize() would
    be called twice.
  - fixed SF# 3471957: WinRegistryKey::deleteKey() unable to delete alt views
  - Added additional constructor to Poco::ScopedLock and Poco::ScopedLockWithUnlock
    accepting a timeout as second argument.
  - Added Poco::Logger::parseLevel()
  - Poco::format(): an argument that does not match the format
    specifier no longer results in a BadCastException. The string [ERRFMT] is
    written to the result string instead.


!!!Release 1.4.2p1

!!Summary of Changes

  - On Linux, the RTLD_DEEPBIND option is no longer passed to dlopen().
    This change was introduced in 1.4.2 to solve a specific problem one customer
    was having. Unfortunately, it leads to problems with RTTI.
  - It's now possible to pass flags (SHLIB_GLOBAL, SHLIB_LOCAL) to
    Poco::SharedLibrary::load() (and the constructor implicitly calling load()),
    controlling the mode flags (RTLD_GLOBAL, RTLD_LOCAL) passed to dlopen().
    On platforms not using dlopen(), these flags are ignored.
  - fixed SF# 3400267: Path_WIN32.cpp bug


!!!Release 1.4.2

!!Summary of Changes

  - added Poco::DateTimeFormat::ISO8601_FRAC_FORMAT
  - added new Poco::DateTimeFormatter and Poco::DateTimeParser format specifier:
    %s for seconds with optional fractions of a second
  - fixed a problem with ioctl() on BSD platforms (including OS X) where the
    second argument to ioctl() is unsigned long instead of int, causing bad
    things on a OS X 64-bit kernel.
  - fixed a potential endless loop when enumerating IPv6 network addresses
    (reported by Laurent Carcagno)
  - new compile-time config option on Windows to set thread names in
    debugger. Enable with -DPOCO_WIN32_DEBUGGER_THREAD_NAMES. Available
    only in debug builds.
  - Cipher can now create Base64 and HexBinary encoded output without linefeeds
    (suitable for use in cookies, etc.)
  - added Poco::Path::popFrontDirectory()
  - improved VxWorks support
  - IPv6 fixes: added proper scope id handling in IPAddress, SocketAddress
    and related classes.
  - Added Poco::Net::ServerSocket::bind6() which allows control over the
    IPPROTO_IPV6/IPV6_V6ONLY socket option.
  - Removed Poco::MD2Engine class due to licensing issues (the
    license for the MD2 code from RSA only allows non-commercial
    use). Note that the MD4 and MD5 code from RSA does not have
    this issue.
  - fixed a Net HTTP client testsuite issue where some tests might
    have failed due to prematurely aborted connections by
    the HTTPTestServer.
  - Poco::Net::SocketAddress: when there is more than one address
    returned by a DNS lookup for a name, IPv4 addresses will be
    preferred to IPv6 ones.
  - Poco::Net::NetworkInterface::list() now also returns IPv4 interfaces on Windows when
    built with -DPOCO_HAVE_IPv6
  - Poco::XML::XMLWriter: fixed a bug with attribute namespaces (no namespace prefix
    written if attribute namespace is the same as element namespace)
  - fixed SF# 3378588: Mismatched new[]/delete (in RSAEncryptImpl and RSADecryptImpl)
  - fixed SF# 3212954 (OpenSSLInitializer::uninitialize() crash) and
    SF# 3196862 (Static OpenSSLInitializer instance causes Windows deadlocks) by
    removing the static Poco::Crypto::OpenSSLInitializer instance. Automatic OpenSSL
    initialization is now done through Poco::Crypto::Cipher, Poco::Crypto::CipherKey,
    Poco::Crypto::X509Certificate, Poco::Net::Context classes; however, it is still
    recommended to call Poco::Crypto::initializeCrypto() and
    Poco::Crypto::uninitializeCrypto() early at application startup, and late at
    shutdown respectively (or Poco::Net::initializeSSL()/Poco::Net::uninitializeSSL()
    if the NetSSL library is used) to avoid multiple full OpenSSL init/uninit cycles
    during application runtime.
  - Poco::Logger now also support a symbolic log level "none"
    (for use with setLevel()) that disables logging completely
    for that Logger (equivalent to setLevel(0)).
  - Added experimental Android support, using the existing gmake-based
    build system.
  - fixed SF# 3288584: DateTimeFormatter link error
  - fixed SF# 3187117: Typo in InflatingInputStream doc
  - fixed SF# 3309731: _WIN32_WCE comparison should be with 0x600 not 600
  - fixed SF# 3393026: RegularExpression.h identical enum value
  - fixed SF# 3274222: AtomicCounter's postfix operators aren't atomic on Windows
  - fixed SF# 3317177: Handle leak on windows
  - fixed SF# 3181882: Poco::URI::getPathEtc() double-encodes query
  - fixed SF# 3379935: Poco::ThreadPool Start Bug
  - fixed SF# 3354451: Poco::Format::parsePrec() never sets the precision to zero
  - fixed SF# 3387258: _MAX_PATH used but unknown in Path_WIN32
  - fixed a problem in Poco::Crypto::RSAKeyImpl where direct access to the RSA in a
    EVP_PKEY would no longer work in recent OpenSSL versions. Using EVP_PKEY_get1_RSA()
    fixes the issue.
  - added Poco::Crypto::EncryptingInputStream, Poco::Crypto::EncryptingOutputStream,
    Poco::Crypto::DecryptingInputStream and Poco::Crypto::DecryptingOutputStream.
  - fixed SF# 3148126: Poco::Net::HTTPSClientSession destructor throws an IOException
  - fixed SF# 3178098: Add constructor to Poco::TemporaryFile to specify directory
  - fixed SF# 3175310: Absolute path when device
  - fixed SF# 3301207: Guided tour example contradicts apidoc (API doc was wrong)
  - Poco::Net::HTTPMessage::setContentLength() and Poco::Net::HTTPMessage::getContentLength() now
    use std::streamsize instead of int. This enables 64-bit Content-Length support at least
    on 64-bit platforms.
  - fixed SF# 3177530: Poco::TemporaryFile::tempName() + glob bug on xp
  - fixed SF# 3177372: Poco::FileChannel documentation inconsistency
  - added %E format specifier to Poco::PattermFormatter (epoch time in seconds
    since midnight, January 1 1970)
  - On Windows, Poco::Util::ServerApplication now supports a /description command
    line argument for specifying a service description (together with /registerService)
  - added Poco::Util::WinService::setDescription() and
    Poco::Util::WinService::getDescription()
  - fixed SF# 3155477: Incorrect URI path handling
  - fixed SF# 3309736: Extended Exception macros to set default exception code
    new macro is named POCO_DECLARE_EXCEPTION_CODE
  - added getter functions for modulus and exponents to Poco::Crypto::RSAKey.
  - added Poco::Net::SocketAddress::operator == () and
    Poco::Net::SocketAddress::operator != ()
  - fixed SF# 3182746: IPAddress.cpp IPv6 bug on big-endian
  - fixed SF# 3196961: Unix daemon fails to loadConfiguration() if started from cwd
  - fixed SF# 3393700: NotificationCenter may call a removed observer and crash.
  - Reworked implementation of the events framework (Poco::BasicEvent and friends).
    The framework is now completely multithreading save (even in the case that
    an event subscriber object unsubscribes and is deleted while an event is
    being dispatched). Also, the restriction that any object can only register
    one delegate for each event has been removed. For most cases, dispatching
    events should be faster, as dispatching an event now needs less dynamic memory
    allocations.
  - fixed SF# 3178109: getNodeByPath() changes:
    getNodeByPath() and getNodeByPathNS() have been moved to Poco::XML::Node.
    Furthermore, when invoked on a Poco::XML::Document, the behavior has changed
    so that the document element is now included when traversing the path (previously,
    traversal would start at the document element, now it starts at the document).
    The path expression can now start with a double-slash, which results in a recursive
    search for the path's first element in the DOM tree.
  - fixed SF# 3382935: String data being truncated using ODBC, and
    SF# 2921813: Wrong implementation of the ODBC string binding


!!!Release 1.4.1p1

!!Summary of Changes

  - Poco::Mutex is now a recursive mutex again on Linux
    (this was caused by an unfortunate feature test for
    PTHREAD_MUTEX_RECURSIVE which did not work on Linux
    as PTHREAD_MUTEX_RECURSIVE is an enum value and not
    a macro)
  - Poco::Net::SecureSocketImpl::abort() now only shuts
    down the underlying socket connection and does not free
    the SSL object, due to multithreading issues.


!!!Release 1.4.1

!!Summary of Changes

  - fixed SF# 3150223: Poco::BinaryReader cannot read std::vector correctly
  - fixed SF# 3146326: Poco::SharedMemory issue
  - made Poco::Net::HTTPSession::abort() virtual
  - added Poco::Net::SecureStreamSocket::abort() to immediately close
    a SSL/TLS connection without performing an orderly SSL/TLS shutdown.
  - fixed SF# 3148126: Poco::Net::HTTPSClientSession destructor (!) throws an IOException.
    Added try/catch block to Poco::Net::SecureSocketImpl destructor.
  - added additional constructor to Poco::Net::HTTPSClientSession, taking
    both a socket and a session object.
  - Poco::Net::HTTPSession::abort() now also can be used with a
    Poco::Net::HTTPSClientSession.
  - fixed SF# 3148045: make clean and distclean issues
  - changed Data library names on Unix/Linux platforms to
    match the names on Windows (PocoSQLite -> PocoDataSQLite,
    PocoMySQL -> PocoDataMySQL, PocoODBC -> PocoDataODBC)
  - added additional options to configure script
  - added additional documentation to Poco::Net::HTTPClientSession
  - Poco::Net::HTTPClientSession::receiveResponse() closes the connection
    if an exception is thrown while reading the response header.
    This ensures that a new connection will be set up for the next request
    if persistent connections are used.
  - improved Poco::Net::MultipartDecoder performance by reading directly from streambuf
  - improved performance of Poco::Base64Encoder, Poco::Base64Decoder,
    Poco::HexBinaryEncoder and Poco::HexBinaryDecoder by working directly with the
    given stream's streambuf.
  - improved performance of MessageHeader::read() by reading directly from streambuf
    instead of istream.
  - it is now possible to specify additional MIME part header fields
    for a MIME part through the Poco::Net::PartSource class.
  - upgraded SQLite to release 3.7.4
  - added experimental VxWorks support for VxWorks 5.5.1/Tornado 2.2 and
    newer. Please see the VxWorks Platform Notes in the reference documentation
    for more information. Currently, the VxWorks is untested; full support
    will be available in release 1.4.2.
  - fixed SF# 3165918: Poco::DynamicAny fails to convert from string to float
  - fixed SF# 3165910: Poco::Net::MessageHeader does not accept HTTP conforming header
  - made Poco::Task::cancel() virtual so that tasks can implement custom
    cancellation behavior.
  - added optional argument to Poco::Util::WinRegistryKey constructor
    to specify additional flags (in addition to KEY_READ and KEY_WRITE)
    for the samDesired argument of RegOpenKeyEx() or RegCreateKeyEx().
  - improved Poco::BasicEvent::notify() performance by avoiding an unnecessary heap
    allocation.
  - added additional well-known port numbers to Poco::URI: rtsp, sip, sips, xmpp.
  - added Poco::Net::MediaType::matchesRange()
  - improved invalid socket handling: a Poco::Net::InvalidSocketException is
    now thrown instead of an assertion when an operation is attempted on a closed or
    otherwise uninitialized socket.


!!!Release 1.4.0

!!Summary of Changes

  - Poco::Net::SSLManager: documentation fixes, code cleanup
  - Poco::Net::SSLManager: renamed PrivateKeyPassPhrase event to PrivateKeyPassphraseRequired
  - added Poco::Net::HTTPServerRequestImpl::socket() to get access to the underlying socket
  - added Poco::Net::Socket::secure() to find out whether a given socket supports SSL/TLS
  - added Poco::Net::SecureStreamSocket::havePeerCertificate()
  - NetSSL: added support for turning off extended certificate validation (hostname matching)
  - fixed SF# 2941228: Poco::Net::ICMPClient::ping() issues on Mac OS X
  - fixed SF# 2941231: Poco::Net::ICMPEventArgs out of bounds array access
  - added PageCompiler sample
  - added missing newline at end of xmlparse.c
  - Poco::Glob can now be used with an empty pattern which will match nothing (patch from Kim Graesman)
  - added support for HTTP proxy authentication (Basic authentication only)
  - fixed SF# 2958959: Poco::XML::XMLWriter must encode CR, LF and TAB in attribute values as character entities.
  - Poco::Net::HTMLForm now supports PUT requests as well (see <http://pocoproject.org/forum/viewtopic.php?f=12&t=2163&p=3930#p3930>)
  - fixed SF# #2970521: Poco::FileOutputStream and file permissions.
    (also fixed in File class)
  - removed an unused (and wrong) default parameter from EventImpl constructor for WIN32.
  - added full support for session caching to NetSSL_OpenSSL
  - fixed SF# 2984454: Poco::Util::Timer::scheduleAtFixedRate() works incorrectly
  - fixed a bug in Poco::Util::Timer that could lead to high CPU load if
    the system clock is moved forward.
  - added "system.nodeId" property to Poco::Util::SystemConfiguration
  - added a note to Poco::Util::ServerApplication documentation regarding
    creation of threads
  - added Poco::Net::IPAddress::broadcast() and Poco::Net::IPAddress::wildcard() to
    create broadcast (255.255.255.255) and wildcard (0.0.0.0) addresses.
  - fixed SF# 2916154: Poco::Net::IPAddress::isLoopback() only works for 127.0.0.1.
  - added build configuration for iPhone Simulator
  - GNU Make based build system provides new variables: POCO_HOST_BINDIR, POCO_HOST_BINPATH,
    POCO_HOST_LIBDIR, POCO_HOST_LIBPATH and POCO_TARGET_* equivalents.
  - Poco::Util::Application::initialize() and Poco::Util::Application::uninitialize() will now be called from within run().
    This solves various issues with uninitialize() not being called, or being called inappropriately
    from the Application destructor.
    Please note that this change will break applications that use the Application class,
    but only call init() and not run().
  - added /startup option to specify startup mode for Windows services (automatic or manual)
  - fixed SF# 2967354: SecureSocketImpl shutdown/close problem
  - fixed SF# 3006340: LinearHashTable grows even if key already exists
  - fixed a particularly nasty Windows error handling issue that manifested itself on WinCE:
    WSAGetLastError() would be called after a std::string was created. The string creation could result
    in a heap operation which called a Windows API to allocate memory. This would reset the
    GetLastError() error code. Since WSAGetLastError() is just an alias for GetLastError(), the actual
    error code from the socket operation would be lost.
  - upgraded SQLite to 3.7.3
  - added --header-prefix option to PageCompiler
  - fixed SF# 3003875: SQLite data binding is broken
  - fixed SF# 2993988: Issue with multiple calls to open()/close() on File*Stream
  - fixed SF# 2990256: Poco::Net::HTMLForm and file uploads
  - fixed SF# 2969227: Poco::DateTimeParser bug
  - fixed SF# 2966698: Socket connect with timeout issue
  - fixed SF# 2981041: Bind NULL to a query (patch supplied)
  - fixed SF# 2961419: Poco::UTF8Encoding::convert() doesn't work properly in DEBUG mode
  - fixed SF# 2957068: Timeout value not picked up by proxy in Poco::Net::HTTPSClientSession
  - fixed NetSSL_OpenSSL test runner for Poco::Util::Application class changes
  - Poco::AbstractEvent, Poco::AbstractCache and related classes now accept a Mutex class as additional template argument.
    Poco::NullMutex can be used if no synchronization is desired.
  - Added Poco::AbstractEvent::empty() to check whether an event has registered delegates.
  - Poco::URI now correctly handles IPv6 addresses.
  - Added Poco::Nullable class template.
  - Added Poco::NullMutex, a no-op mutex to be used as template argument for template classes
    taking a mutex policy argument.
  - Poco::XML::XMLWriter: fixed a namespace handling issue that occured with startPrefixMapping() and endPrefixMapping()
  - Poco::Net::Context now allows for loading certificates and private keys from Poco::Crypto::X509Certificate objects
    and Poco::Crypto::RSAKey objects.
  - Poco::Crypto::RSAKey no longer uses temporary files for stream operations. Memory buffers are used instead.
  - fixed SF# 2957865: added Poco::UUID::tryParse()
  - All Zip classes now use Poco::File[Input|Output]Stream instead of std::[i|o]fstream.
    UTF-8 filenames will now be handled correctly on Windows.
  - fixed SF# 2902029: zlib flush support (Z_SYNC_FLUSH)
  - added Poco::TextBufferIterator class
  - fixed SF# 2977249: Use epoll instead select under Linux
    Poco::Net::Socket::select() and Poco::Net::Socket::poll() will use epoll under Linux if the Net library is compiled
    with -DPOCO_HAVE_FD_EPOLL. This is the default for the Linux build configuration (but not for
    the various build configurations targeting embedded Linux platforms).
  - fixed SF# 2941664: Memory leak in Poco::DeflatingStream with zero-length streams (also fixed some other potential,
    but unlikely, memory leaks)
  - fixed SF# 2946457: added Poco::Net::RejectCertificateHandler
  - fixed SF# 2946621: Poco::Path bug with POCO_WIN32_UTF8
  - fixed SF# 2929805: Environment::nodeId() does not work if no eth0 device exists
  - Poco::Environment::nodeId() no longer throws if no hardware ethernet address can be determined.
    It returns an all-zero address instead.
  - Added additional classification functions to Poco::Unicode class; made classification functions inline.
  - added Poco::Ascii class for ASCII character classification.
    Methods of the Ascii class are now used instead of the
    standard library functions (std::isspace(), etc.) due to
    possible inconsistent results or assertions when the
    standard library functions are used with character codes
    outside the ASCII range.
  - Poco::Net::MailMessage: fixed a bug in StringPartHandler that resulted in incorrect handling of non-ASCII data if
    char is signed.
  - Improved Poco::Net::SMTPClientSession compatibility with various mail servers when using AUTH_LOGIN authentication.
  - Added CRAM-SHA1 support to Poco::Net::SMTPClientSession
  - Poco::Net::SMTPClientSession now also supports login with AUTH PLAIN.
  - Added Poco::Net::SecureSMTPClientSession class, supporting STARTTLS for secure SMTP connections.
  - fixed an issue with SharedMemory on POSIX systems, where a shared memory region would be deleted
    despite the server flag set to true (see http://pocoproject.org/forum/viewtopic.php?f=12&t=3494).
  - PageCompiler: added a new page context directive, to allow passing custom context objects to the
    request handler.
  - fixed Poco::Net::StreamSocketImpl::sendBytes() for non-blocking sockets
  - added Poco::Net::DialogSocket::receiveRawBytes(), which should be used instead of receiveBytes() due to internal
    buffering by DialogSocket.
  - Poco::XML::DOMParser: FEATURE_WHITESPACE has been renamed to FEATURE_FILTER_WHITESPACE (which now matches the underlying URI)
    and is now handled correctly (previously we did the exact reverse thing)
  - added Poco::Util::AbstractConfiguration::remove() to remove a configuration property; added removeRaw() implementations
    to all implementations (contributions by Daniel Hobi and Alexey Shults).
  - fixed NetSSL_OpenSSL compilation error on Windows with OpenSSL 1.0
  - Added optional FIPS mode support to NetSSL_OpenSSL (contributed by Lior Okman).
    If OpenSSL has been configured and built with FIPS support, then FIPS support can
    be enabled by calling Poco::Crypto::OpenSSLInitializer::enableFIPSMode(true); or
    by setting the fips property in the OpenSSL configuration to true (see Poco::Net::SSLManager
    for details).
  - fixed SF# 3031530: Ping and possible no timeout
  - added Poco::Net::SocketReactor::onBusy(), called whenever at least one notification will
    be dispatched.
  - fixed SF# 3034863: Compiler warning in Net/IPAddress.h with poco 1.3.2
  - added support for CRAM-SHA1 authentication to Poco::Net::SMTPClientSession
  - Poco::format(): arguments can now be addressed by their index, e.g. %[2]d
  - Poco::Util::Timer::cancel() now accepts an optional boolean argument.
    If true is passed, cancel() waits until the task queue has been purged.
    Otherwise, it returns immediately and works asynchronously, as before.
  - Poco::Net::HTTPServerResponse::redirect() now accepts an optional additional
    argument to specify the HTTP status code for the redirection.
  - fixed a warning (BinaryReader.cpp) and error (ThreadLocal.cpp) in Foundation when compiling with Visual Studio 2010
  - fixed a wrong exception in Poco::Net::POP3ClientSession
  - Poco::Net::FTPClientSession and Poco::Net::SMTPClientSession now set the error code in exceptions they throw
  - fixed a potential race condition with terminating a Windows service based on Poco::Util::ServerApplication
  - fixed a bug in global build configuration file: explicitly setting POCO_CONFIG did not work on Solaris platforms,
    as it was always overridden by the automatically determined configuration.
  - Added support for MinGW cross builds on Linux.
  - Changed location of statically linked build products in the gmake-based build system.
    Statically linked executables are now in bin/$(OSNAME)/$(OSARCH)/static and no longer
    have the _s suffix
  - The POCO_VERSION macro now is in its own header file, "Poco/Version.h". It is no longer
    available through "Poco/Foundation.h".
  - added Poco::Net::HTTPCookie::escape() and Poco::Net::HTTPCookie::unescape().
  - fixed SF# 3021173: Poco::Thread (POSIX) returns uninitialised value for OS priority
  - fixed SF# 3040870: Poco::ThreadPool has no function to get assigned name
  - fixed SF# 3044303: Can't use own config file on Solaris & OSARCH_64BITS ignored
  - fixed SF# 2943896: Poco::AsyncChannel::log() blocks
  - fixed a bug in Poco::Util::WinRegistryKey::getInt():
    The size variable passed to RegQueryValueExW() should be initialized to the size
    of the output buffer.
  - Added rudimentary support for compiling with Clang 2.0 (Xcode 4) on Mac OS X.
  - New build configurations for Mac OS X: Darwin32 and Darwin64 for explicit
    32-bit and 64-bit builds. Note that the default Darwin build configuration
    will build 64-bit on Snow Leopard and 32-bit on Leopard, but will always place
    build products in Darwin/i386. The new Darwin32 and Darwin64 configurations
    will use the correct directories.
  - fixed SF# 3051598: Bug in URL encoding
  - Poco::ThreadPool::stopAll() (and thus also the destructor) will now wait for each
    pooled thread to terminate before returning. This fixes an issue with creating
    and orderly shutting down a thread pool in a plugin. Previously, a pooled thread
    in a thread pool created by a dynamically loaded library might still be running
    when the plugin's shared library was unloaded, resulting in Bad Things happening.
    This can now no longer happen. As a downside, a pooled thread that fails to
    finish will block stopAll() and the destructor forever.
  - NetSSL_OpenSSL: for a Poco::Net::SecureStreamSocket, available() now returns the number of bytes that
    are pending in the SSL buffer (SSL_pending()), not the actual socket buffer.
  - Added Poco::Net::HTTPClientSession::secure() to check for a secure connection.
  - Poco::Net::HTTPRequest::setHost() now does not include the port number in the Host header
    if it's either 80 or 443.
  - log messages can now optionally include source file path and line number
  - Poco::PatternFormatter can format source file path and line number (%U, %u)
  - logging macros (poco_information(), etc.) now use __LINE__ and __FILE__
  - new logging macros that incorporate Poco::format(): poco_information_f1(logger, format, arg) with up to 4 arguments
  - added Poco::Net::HTTPSession::attachSessionData() and Poco::Net::HTTPSession::sessionData()
    to attach arbitrary data to a HTTP session.
  - added additional constructors to zlib stream classes that allow passing
    a windowBits parameter to the underlying zlib library.
  - fixed a potential error handling issue in Poco::Net::SecureSocketImpl.
  - fixed SF# 3110272: Poco::Crypto::RSACipherImpl bug.
  - fixed SF# 3081677: Poco::Util::ConfigurationView's getRaw not retrieving xml attributes.
  - added basic support for Canonical XML and better pretty-printing support to Poco::XML::XMLWriter.
  - Poco::Util::AbstractConfiguration now supports events fired when changing or
    removing properties.
  - XML: added support for finding DOM nodes by XPath-like
    expressions. Only a very minimal subset of XPath is supported.
    See Poco::XML::Element::getNodeByPath(), Poco::XML::Element::getNodeByPathNS()
    and the same methods in Poco::XML::Document.
  - Poco::Timer: If the callback takes longer to execute than the
    timer interval, the callback function will not be called until the next
    proper interval. The number of skipped invocations since the last
    invocation will be recorded and can be obtained by the callback
    by calling skipped().
  - Poco::BinaryReader and Poco::BinaryWriter now support reading and
    writing std::vectors of the supported basic types. Also, strings
    can now be written in a different encoding (a Poco::TextEncoding
    can be optionally passed to the constructor).
  - Windows Embedded CE (5.0 and newer) is now a supported platform.
  - Poco::UUID::nil() and Poco::UUID::isNil() have been renamed to
    Poco::UUID::null() and Poco::UUID::isNull(), respectively, to avoid
    issues with Objective-C++ projects on Mac OS X and iOS where nil is
    a system-provided macro.
  - Crypto bugfixes: Poco::Crypto::RSACipherImpl now pads every block of data, not just the
    last (or last two).
  - Improved Crypto testsuite by adding new tests.
  - Added new Visual Studio project configurations: debug_static_mt and release_static_mt
    (linking with static runtime libraries). The existing configurations debug_static
    and release_static have been renamed to debug_static_md and release_static_md, respectively.
    The suffixes of the static libraries have also changed. The static_md configurations
    now build libraries with suffixes md[d], while the libraries built by the static_mt
    configurations have mt[d] suffixes.
  - Added Visual Studio project files for 64-bit builds.
  - Added Visual Studio 2010 project files.
  - Removed the use of local static objects in various methods due to
    their construction not being threadsafe (and thus leading to
    potential race conditions) on Windows/Visual C++.
  - Fixed some warning on 64-bit Windows builds.
  - The names of the Data connector libraries have changed. They are now
    named PocoDataMySQL, PocoDataODBC and PocoDataSQLite.
  - fixed SF# 3125498: Linux NetworkInterface::list() doesn't return IPv6 IPs
  - fixed SF# 3125457: IPv6 IPAddress tests are wrong
  - Added initialization functions for the NetSSL_OpenSSL and Crypto libraries.
    These should be called instead of relying on automatic initialization,
    implemented with static initializer objects, as this won't work with
    statically linked executables (where the linker won't include the
    static initializer object).
    The functions are Poco::Crypto::initializeCrypto(), Poco::Crypto::uninitializeCrypto(),
    Poco::Net::initializeSSL() and Poco::Net::uninitializeSSL().
    Applications using Crypto and/or NetSSL should call these methods appropriately at
    program startup and shutdown.
    Note: In release 1.3.6, similar functions have been added to the Net library.


!!Incompatible Changes and Possible Transition Issues

  - The behavior of Poco::Timer has been changed for the case when
    the callback function takes longer to execute than the given
    timer interval. In this case, the missed intervals are counted
    and the next callback will be at the next proper interval.
  - Poco::XML::DOMParser: FEATURE_WHITESPACE has been renamed to FEATURE_FILTER_WHITESPACE
    (which now matches the underlying URI)
    and is now handled correctly (previously we did the exact reverse thing)
  - Poco::UUID::nil() and Poco::UUID::isNil() have been renamed to
    Poco::UUID::null() and Poco::UUID::isNull(), respectively, to avoid
    issues with Objective-C++ projects on Mac OS X and iOS where nil is
    a system-provided macro.
  - The names of the Data connector libraries have changed. They are now
    named PocoDataMySQL, PocoDataODBC and PocoDataSQLite.
  - The existing Visual Studio build configurations debug_static
    and release_static have been renamed to debug_static_md and
    release_static_md, respectively. Also, the suffixes of the static
    library names have changed to match usual conventions.
  - New static initialization functions for the Crypto and NetSSL_OpenSSL libraries
    have been added. These should be called instead of relying on automatic initialization,
    implemented with static initializer objects, as this won't work with
    statically linked executables (where the linker won't include the
    static initializer object).
    The functions are Poco::Crypto::initializeCrypto(), Poco::Crypto::uninitializeCrypto(),
    Poco::Net::initializeSSL() and Poco::Net::uninitializeSSL().
    Applications using Crypto and/or NetSSL should call these methods appropriately at
    program startup and shutdown.
    Note: In release 1.3.6, similar functions have been added to the Net library.


!!!Release 1.3.6p2

!!Summary of Changes

  - fixed an issue in the Windows implementation Poco::RWLock, where
    tryReadLock() sometimes would return false even if no writers
    were using the lock (fix contributed by Bjrn Carlsson)
  - added Poco::Environment::libraryVersion().
  - fixed SF# 2919461: Context ignores parameter cypherList
  - removed an unused enum from RSACipherImpl.cpp (Crypto)
  - integrated a new expat patch for CVE-2009-3560.
  - fixed SF# 2926458: SSL Context Problem. The Poco::Net::Context
    class now makes sure that OpenSSL is properly initialized.
  - updated iPhone build configuration (contributed by Martin York)
  - fixed SF# 1815124 (reopened): XML Compile failed on VS7.1 with
    XML_UNICODE_WCHAR_T
  - fixed SF# 2932647: FTPClientSession::getWorkingDirectory() returns a bad result


!!!Release 1.3.6p1

!!Summary of Changes

  - added support for using external zlib, pcre, expat and sqlite3 instead of
    bundled ones (-DPOCO_UNBUNDLED, configure --unbundled)
  - fixed SF# 2911407: Add sh4 support
  - fixed SF# 2912746: RSAKey::EXP_LARGE doesn't work
  - fixed SF# 2904119: abstractstrategy uses std::set but do not includes it
  - fixed SF# 2909946: localtime NULL pointer
  - fixed SF# 2914986: potential expat DoS security issues (CVE-2009-3560 and CVE-2009-3720)
  - fixed SF# 2916305: SSL Manager crashes
  - fixed SF# 2903676: Tuple TypeHander does not handle composites.


!!!Release 1.3.6

!!Summary of Changes

  - added Environment::processorCount()
  - added POCO_VERSION macro to Poco/Foundation.h
  - fixed SF# 2807527: Poco::Timer bug for long startInterval/periodic interval
  - fixed a bug similar to SF# 2807527 in Poco::Util::Timer.
  - fixed SF# 2795395: Constructor doesn't treat the params "key" and "iv"
  - fixed SF# 2804457: DateTime::checkLimit looks wrong
  - fixed SF# 2804546: DateTimeParser requires explicit RFC1123 format
  - added ReleaseArrayPolicy to Poco::SharedPtr
  - upgraded to SQLite 3.6.20
  - fixed SF# 2782709: Missing semicolons in "Logger.h" convenience
  - fixed SF# 2526407: DefaultStrategy.h ++it instead of it++ in a loop
  - fixed SF# 2502235: Poco STLPort patch
  - fixed SF# 2186643: Data::Statement::reset() not implemented in 1.3.3
  - fixed SF# 2164227: Allow File opened read only by FileInputSteam to be writable
  - fixed SF# 2791934: use of char_traits::copy in BufferedStreamBuf::underflow
  - fixed SF# 2807750: Support additional SQL types in SQLite
  - fixed documentation bugs in Timed/PriorityNotificationQueue
  - fixed SF# 2828401: Deadlock in SocketReactor/NotificationCenter (also fixes patch# 1956490)
    NotificationCenter now uses a std::vector internally instead of a std::list, and the mutex is
    no longer held while notifications are sent to observers.
  - fixed SF# 2835206: File_WIN32 not checking aganist INVALID_HANDLE_VALUE
  - fixed SF# 2841812: Posix ThreadImpl::sleepImpl throws exceptions on EINTR
  - fixed SF# 2839579: simple DoS for SSL TCPServer, HTTPS server
    No SSL handshake is performed during accept() - the handshake is delayed until
    sendBytes(), receiveBytes() or completeHandshake() is called for the first time.
    This also allows for better handshake and certificate validation when using
    nonblocking connections.
  - fixed SF# 2836049: Possible handle leak in FileStream
    If sync() fails, close() now simply set's the stream's bad bit.
    In any case, close() closes the file handle/descriptor.
  - fixed SF# 2814451: NetSSL: receiveBytes crashes if socket is closed
  - added a workaround for Vista service network initialization issue
    (an Windows service using the Net library running under Vista will
    crash in the call to WSAStartup() done in NetworkInitializer).
    Workaround is to call WSAStartup() in the application's main().
    Automatic call to WSAStartup() in the Net library can now be disabled
    by compiling Net with -DPOCO_NET_NO_AUTOMATIC_WSASTARTUP. Also
    the new Poco::Net::initializeNetwork() and Poco::Net::uninitializeNetwork()
    functions can be used to call WSAStartup() and WSACleanup(), respectively,
    in a platform-independent way (on platforms other than Windows, these
    functions will simply do nothing).
  - added VCexpress build script support (contributed by Jolyon Wright)
  - fixed SF# 2851052: Poco::DirectoryIterator copy constructor is broken
  - fixed SF# 2851197: IPAddress ctor throw keyword missing
  - added Poco::ProtocolException
  - PageCompiler improvements: new tags, support for buffered output, etc.
  - better error reporting in Data MySQL connector (patch #2881270 by Jan "HanzZ" Kaluza)
  - fixed SF# 1892462: FTPClient:Choose explicitely between EPSV and PASV
  - fixed SF# 2806365: Option for PageCompiler to write output to different dir
  - fixed a documentation bug (wrong sample code) in Process::launch() documentation
  - added --header-output-dir option to PageCompiler
  - fixed SF# 2849144: Zip::Decompress notifications error
  - SAXParser has a new feature: "http://www.appinf.com/features/enable-partial-reads".
    See ParserEngine::setEnablePartialReads() for a description of what this does.
  - fixed SF# 2876179: MySQL Signed/Unsigned value bug
  - fixed SF# 2877970: possible bug in timer task
  - fixed SF# 2874104: wrong parsing empty http headers
  - fixed SF# 2860694: Incorrect return code from SecureStreamSocketImpl::sendBytes
  - fixed SF# 2849750: Possible bug with XMLWriter?
  - added MailMessage::encodeWord() to support RFC 2047 word encoded
    mail header fields when sending out mail containing non-ASCII
    characters.
  - fixed SF# 2890975: SMTPClientSession bug with 7BIT encoding
  - fixed an issue with retrieving the value of socket options on Windows 7.
    Before obtaining the value of a socket, we now initialize the variable receiving the
    socket option value to zero.
  - fixed SF# 2836141: Documentation errors
  - fixed SF# 2864232: Socket::select() does not detect closed sockets on windows
  - fixed SF# 2812143: Socket::select() should check socket descriptors...
  - fixed SF# 2801750: NetworkInterface <iface-Obj>forName returns wrong subnetMask
  - fixed SF# 2816315: Problem with POSIX Thread::sleepImpl
  - fixed SF# 2795646: IPv6 address parsing bug
  - fixed #0000092: ServerApplication::waitForTerminationRequest(), SIGINT and GDB.
    Poco::Util::ServerApplication::waitForTerminationRequest() no longer registers a
    signal handler for SIGINT if the environment variable POCO_ENABLE_DEBUGGER
    is defined.
  - fixed SF# 2896070: Poco::Net::Context with non-ASCII paths
  - added Unicode Surrogate support to Poco::UTF16Encoding.
    See Poco::TextEncoding::queryConvert() and Poco::TextEncoding::sequenceLength()
    for how this is implemented. Contributed by Philippe Cuvillier.
  - fixed SF# 2897650: [branch 1.3.6] Net.SocketAddress won't compile for CYGWIN
  - fixed SF# 2896161: Building on Windows fails when basedir has space in it
  - fixed SF# 2864380: Memory leak when using secure sockets
  - NetSSL_OpenSSL: the SSL/TLS session cache is now disabled by default and
    can be enabled per Context using Poco::Net::Context::enableSessionCache().
  - fixed SF# 2899039: Wrong DST handling in LocalDateTime
  - added Poco::RWLock::ScopedReadLock and Poco::RWLock::ScopedWriteLock (contributed by Marc Chevrier)
  - added Poco::Thread::TID type, as well as Poco::Thread::tid() and Poco::Thread::currentTid()
    to obtain the native thread handle/ID
  - added Zip file comment support
  - On Windows, Poco::SharedLibrary::load() now uses LoadLibraryEx instead of LoadLibrary
    and uses the LOAD_WITH_ALTERED_SEARCH_PATH if an absolute path is specified. This will
    add the directory containing the library to the search path for DLLs that the
    loaded library depends upon.
  - Mac OS X build settings now match those used by default Xcode projects, making linking the
    POCO libs to Xcode projects easier
  - Replaced use of std::valarray in Poco::Net::ICMPEventArgs with std::vector due to issues with
    std::valarray together with STDCXX debug mode on OS X


!!!Release 1.3.5

!!Summary of Changes

  - fixed SF# 2779410: Poco::Data::ODBC::HandleException impovement
  - fixed wrong exception text for Poco::UnhandledException
  - Fixed a problem with SSL shutdown that causes clients (web browsers)
    to hang when the server attempts to perform a clean SSL shutdown. We now call
    SSL_shutdown() once, even if the shutdown is not complete after the first call.
  - added Poco::Crypto::X509Certificate::save()
  - fixed a bug in Poco::Zip::Decompress that results in wrong paths for extracted files
  - fixed a bug in Poco::Zip::ZipManipulator where the Zip file was opened in text format
    on Windows.
  - added Poco::Crypto::X509Certificate::issuedBy() to verify certificate chain.
  - added methods to extract the contents of specific fields from the
    subject and issuer distinguished names of a certificate.
  - fixed 0000089: Thread::sleep() on Linux is extremely inaccurate


!!!Release 1.3.4

!!Summary of Changes

  - fixed SF# 2611804: PropertyFileConfiguration continuation lines
  - fixed SF# 2529788: ServerApplication::beDaemon() broken
  - fixed SF# 2445467: Bug in Thread_WIN32.cpp
  - Improved performance of HTTP Server by removing some
    string copy operations
  - fixed SF# 2310735: HTTPServer: Keep-Alive only works with send()
  - fixed appinf.com IP address in Net testsuite
  - fixed RFC-00188: NumberFormatter and float/double numbers
  - added --pidfile option to ServerApplication on Unix
  - fixed SF# 2499504: Bug in Win32_Thread when using from dll (fixed also for POSIX threads)
  - fixed SF# 2465794: HTTPServerRequestImpl memory leak
  - fixed SF# 2583934: Zip: No Unix permissions set
  - the NetSSL_OpenSSL library has been heavily refactored
  - added NumberFormatter::append*() and DateTimeFormatter::append() functions
  - use NumberFormatter::append() and DateTimeFormatter::append() instead of format() where
    it makes sense to gain some performance
  - added system.dateTime and system.pid to Poco::Util::SystemConfiguration
  - added %F format specifier (fractional seconds/microseconds) to DateTimeFormatter,
    DateTimeParser and PatternFormatter.
  - fixed SF# 2630476: Thread_POSIX::setStackSize() failure with g++ 4.3
  - fixed SF# 2679279: Handling of -- option broken
  - added compile options to reduce memory footprint of statically linked applications
    by excluding various classes from automatically being linked.
    See the POCO_NO_* macros in Poco/Config.h.
  - fixed SF# 2644940: on Windows the COMPUTER-NAME and the HOSTNAME can be different
  - added DNS::hostName() function
  - added build configuration for iPhone (using Apple's SDK)
  - basic support for AIX 5.x/xlC 8
  - fixed a bug resulting in a badly formatted exception message with IOException
    thrown due to a socket-related error
  - fixed SF# 2644718: NetworkInterface name conflict in MinGW
  - added a missing #include to CryptoTransform.h
  - fixed SF# 2635377: HTTPServer::HTTPServer should take AutoPtr<HTTPServerParams>
  - replaced plain pointers with smart pointers in some interfaces
  - upgraded to sqlite 3.6.13
  - improved Data::SQLite error reporting
  - Poco::Glob now works with UTF-8 encoded strings and supports case-insensitive comparison.
    This also fixes SF# 1944831: Glob::glob on windows should be case insensitve
  - added Twitter client sample to Net library
  - Fixed SF# 2513643: Seg fault in Poco::UTF8::toLower on 64-bit Linux
  - Poco::Data::SessionPool: the janitor can be disabled by specifying a zero idle time.
  - added Poco::Data::SessionPool::customizeSession()
  - added support for different SQLite transaction modes (DEFERRED, IMMEDIATE, EXCLUSIVE)
  - fixed a few wrong #if POCO_HAVE_IPv6 in the Net library
  - added support for creating an initialized, but unconnected StreamSocket.
  - added File::isDevice()
  - added family() member function to SocketAddress,
  - Data::SQLite: added support for automatic retries if the database is locked
  - XMLConfiguration is now writable
  - fixed an IPv6 implementation for Windows bug in HostEntry
  - Timer class improvement: interval between callback is no longer influenced by the
    time needed to execute the callback.
  - added PriorityNotificationQueue and TimedNotificationQueue classes to Foundation.
    These are variants of the NotificationQueue class that support priority and
    timestamp-tagged notifications.
  - added Poco::Util::Timer class. This implements a timer that can schedule different
    tasks at different times, using only one thread.
  - the signatures of Poco::NotificationQueue and Poco::NotificationCenter member functions
    have been changed to accept a Poco::Notification::Ptr instead of Poco::Notification*
    to improve exception safety. This change should be transparent and fully backwards
    compatible. The signature of the methods returning a Poco::Notification* have not been
    changed for backwards compatibility. It is recommended, that any Notification* obtained
    should be immediately assigned to a Notification::Ptr.
  - SQLite::SessionImpl::isTransaction() now uses sqlite3_get_autocommit() to find out
    about the transaction state.
  - improved SQLite data type mapping
  - refactored Crypto library to make it independent from NetSSL_OpenSSL.
  - added support for RSA-MD5 digital signatures to Crypto library.
  - removed SSLInitializer from NetSSL library (now moved to Crypto library)
  - added build configs for static libraries to Crypto library
  - OpenSSL now depends on Crypto library (which makes more sense than
    vice versa, as it was before). Poco::Net::X509Certificate is now
    a subclass of Poco::Crypto::X509Certificate (adding the verify()
    member function) and the Poco::Net::SSLInitializer class was
    moved to Poco::Crypto::OpenSSLInitializer.
  - added build configs for static libraries to Zip
  - added batch mode to CppUnit::WinTestRunner.
    WinTestRunnerApp supports a batch mode, which runs the
    test using the standard text-based TestRunner from CppUnit.
    To enable batch mode, start the application with the "/b"
    or "/B" command line argument. Optionally, a path to a file
    where the test output will be written to may be given:
    "/b:<path>" or "/B:<path>".
    When run in batch mode, the exit code of the application
    will denote test success (0) or failure (1).
  - testsuites now also work for static builds on Windows
  - The IPv6 support for Windows now basically works (Net library compiled with POCO_HAVE_IPv6)
  - fixed a potential error when shutting down openssl in a statically linked application
  - added static build configs to Data library
  - added Poco::AtomicCounter class, which uses OS-specific APIs for atomic (thread-safe)
    manipulation of counter values.
  - Poco::RefCountedObject and Poco::SharedPtr now use Poco::AtomicCounter for
    reference counting
  - fixed SF# 2765569: LoadConfiguration failing from current directory


!!Incompatible Changes and Possible Transition Issues

  - Some methods that have previously taken a plain pointer (to a reference counted object)
    as argument now take a Poco::AutoPtr instead. This shouldn't cause any problems for
    properly written code. Examples are Poco::NotificationCenter, Poco::NotificationQueue
    and Poco::Net::HTTPServer.
  - Poco::Glob now works with and assumes UTF-8 encoded strings.
  - Poco::Timer: the interval between callbacks is no longer influenced by the
    time needed to execute the callback.
  - The Crypto and NetSSL_OpenSSL libraries have been refactored. NetSSL_OpenSSL
    now depends on the Crypto library (previously, it was vice versa).


!!!Release 1.3.3

!!Summary of Changes

  - Threads now have optional user-settable stack size (if the OS supports that feature)
  - Events now support simplified delegate syntax based on delegate function template.
    See Poco::AbstractEvent documentation for new syntax.
  - Cache supports new access expire strategy.
  - Upgraded to SQLite 3.6.2
  - Upgraded to PCRE 7.8
  - added HttpOnly support to Poco::Net::HTTPCookie
  - NetworkInterface now has displayName() member (useful only on Windows)
  - Poco::Util::WinRegistryKey now has a read-only mode
  - Poco::Util::WinRegistryKey::deleteKey() can now recursively delete registry keys
  - Poco::File::created() now returns 0 if the creation date/time is not known, as
    it's the case on most Unix platforms (including Linux).
    On FreeBSD and Mac OS X, it returns the real creation time.
  - Time interval based log file rotation (Poco::FileChannel) now works
    correctly. Since there's no reliable and portable way to find out the creation
    date of a file (Windows has the tunneling "feature", most Unixes don't provide
    the creation date), the creation/rotation date of the log file is written into
    the log file as the first line.
  - added Environment::nodeId() for obtaining the Ethernet address of the system
    (this is now also used by UUIDGenerator - the corresponding code from UUIDGenerator
    was moved into Environment)
  - added a release policy argument to SharedPtr template
  - Socket::select() will no longer throw an InvalidArgumentException
    on Windows when called with no sockets at all. If all three socket
    sets are empty, Socket::select() will return 0 immediately.
  - SocketReactor::run() now catches exceptions and reports them via
    the ErrorHandler.
  - SocketReactor has a new IdleNotification, which will be posted when
    the SocketReactor has no sockets to handle.
  - added referenceCount() method to Poco::SharedPtr.
  - POCO now builds with GCC 4.3 (but there are some stupid warnings:
    "suggest parentheses around && within ||".
  - Solution and project files for Visual Studio 2008 are included
  - fixed SF# 1859738: AsyncChannel stall
  - fixed SF# 1815124: XML Compile failed on VS7.1 with XML_UNICODE_WCHAR_T
  - fixed SF# 1867340: Net and NetSSL additional dependency not set - ws2_32.lib
  - fixed SF# 1871946: no exception thrown on error
  - fixed SF# 1881113: LinearHashTable does not conform to stl iterators
  - fixed SF# 1899808: HTMLForm.load() should call clear() first
  - fixed SF# 2030074: Cookie problem with .NET server
  - fixed SF# 2009707: small bug in Net/ICMPPacketImpl.cpp
  - fixed SF# 1988579: Intel Warning: invalid multibyte character sequence
  - fixed SF# 2007486: Please clarify license for Data/samples/*
  - fixed SF# 1985180: Poco::Net::DNS multithreading issue
  - fixed SF# 1968106: DigestOutputStream losing data
  - fixed SF# 1980478: FileChannel loses messages with "archive"="timestamp"
  - fixed SF# 1906481: mingw build WC_NO_BEST_FIT_CHARS is not defined
  - fixed SF# 1916763: Bug in Activity?
  - fixed SF# 1956300: HTTPServerConnection hanging
  - fixed SF# 1963214: Typo in documentation for NumberParser::parseFloat
  - fixed SF# 1981865: Cygwin Makefile lacks ThreadTarget.cpp
  - fixed SF# 1981130: pointless comparison of unsigned integer with zero
  - fixed SF# 1943728: POCO_APP_MAIN namespace issue
  - fixed SF# 1981139: initial value of reference to non-const must be an lvalue
  - fixed SF# 1995073: setupRegistry is broken if POCO_WIN32_UTF8 enabled
  - fixed SF# 1981125: std::swap_ranges overloading resolution failed
  - fixed SF# 2019857: Memory leak in Data::ODBC Extractor
  - fixed SF# 1916761: Bug in Stopwatch?
  - fixed SF# 1951443: NetworkInterface::list BSD/QNX no netmask and broadcast addr
  - fixed SF# 1935310: Unhandled characters in Windows1252Encoding
  - fixed SF# 1948361: a little bug for win32
  - fixed SF# 1896482: tryReadLock intermittent error
  - workaround for SF# 1959059: Poco::SignalHandler deadlock
    the SignalHandler can now be disabled globally by adding a
    #define POCO_NO_SIGNAL_HANDLER to Poco/Config.h
  - fixed SF# 2012050: Configuration key created on read access
  - fixed SF# 1895483: PCRE - possible buffer overflow
  - fixed SF# 2062835: Logfile _creationDate is wrong
  - fixed SF# 2118943: out_of_bound access in Poco::Data::BLOB:rawContent
  - fixed SF# 2121732: Prevent InvalidArgumentException in SocketReactor
  - fixed SF# 1891132: Poco::Data::StatementImpl::executeWithLimit is not correct
  - fixed SF# 1951604: POCO refuses to compile with g++ 4.3.0
  - fixed SF# 1954327: CYGWIN's pthread does not define PTHREAD_STACK_MIN
  - fixed SF# 2124636: Discrepancy between FileWIN32(U)::handleLastError
  - fixed SF# 1558300: MinGW/MSYS Builds
  - fixed SF# 2123266: Memory leak under QNX6 with dinkum library


!!!Release 1.3.2

!!Summary of Changes

  - added POCO_NO_SHAREDMEMORY to Config.h
  - POCO_NO_WSTRING now really disables all wide string related calls
  - added template specialization for string hashfunction (performance)
  - XML parser performance improvements (SAX parser is now up to 40 % faster
  - added parseMemoryNP() to XMLReader and friends
  - URIStreamOpener improvement: redirect logic is now in URIStreamOpener.
    this enables support for redirects from http to https.
  - added support for temporary redirects and useproxy return code
  - added getBlocking() to Socket
  - added File::isHidden()
  - better WIN64 support (AMD64 and IA64 platforms are recognized)
  - added support for timed lock operations to [Fast]Mutex
  - SharedLibrary: dlopen() is called with RTLD_GLOBAL instead of RTLD_LOCAL
    (see http://gcc.gnu.org/faq.html#dso)
  - Poco::Timer threads can now run with a specified priority
  - added testcase for SF# 1774351
  - fixed SF# 1784772: Message::swap omits _tid mem
  - fixed SF# 1790894: IPAddress(addr,family) doesn't fail on invalid address
  - fixed SF# 1804395: Constructor argument name wrong
  - fixed SF# 1806807: XMLWriter::characters should ignore empty strings
  - fixed SF# 1806994: property application.runAsService set too late
  - fixed SF# 1828908: HTMLForm does not encode '+'
  - fixed SF# 1831871: Windows configuration file line endings not correct.
  - fixed SF# 1845545: TCP server hangs on shutdown
  - fixed SF# 1846734: Option::validator() does not behave according to doc
  - fixed SF# 1856567: Assertion in DateTimeParser::tryParse()
  - fixed SF# 1864832: HTTP server sendFile() uses incorrect date
  - HTTPServerResponseImpl now always sets the Date header automatically
    in the constructor.
  - fixed SF# 1787667: DateTimeFormatter and time related classes
    (also SF# 1800031: The wrong behavior of time related classes)
  - fixed SF# 1829700: TaskManager::_taskList contains tasks that never started
  - fixed SF# 1834127: Anonymous enums in Tuple.h result in invalid C++
  - fixed SF# 1834130: RunnableAdapter::operator= not returning a value
  - fixed SF# 1873924: Add exception code to NetException
  - fixed SF# 1873929: SMTPClientSession support for name in sender field
  - logging performance improvements (PatternFormatter)
  - fixed SF# 1883871: TypeList operator < fails for tuples with duplicate values
  - CYGWIN build works again (most things work but Foundation testsuite still fails)
  - new build configuration for Digi Embedded Linux (ARM9, uclibc)
  - new build configuration for PowerPC Linux


!!!Release 1.3.1

!!Summary of Changes

  - DynamicAny fixes for char conversions
  - fixed SF# 1733362: Strange timeout handling in SocketImpl::poll and Socket::select
  - fixed SF patch# 1728912: crash in POCO on Solaris
  - fixed SF# 1732138: Bug in WinRegistryConfiguration::getString
  - fixed SF# 1730790: Reference counting breaks NetworkInterface::list()
  - fixed SF# 1720733: Poco::SignalHandler bug
  - fixed SF# 1718724: Poco::StreamCopier::copyStream loops forever
  - fixed SF# 1718437: HashMap bug
  - changed LinearHashTable iterator implementation. less templates -> good thing.
  - fixed SF# 1733964: DynamicAny compile error
  - UUIDGenerator: fixed infinite loop with non ethernet interfaces
  - updated expat to 2.0.1
  - fixed SF# 1730566: HTTP server throws exception
  - Glob supports symbolic links (additional flag to control behavior)
  - fixed a problem with non blocking connect in NetSSL_OpenSSL
    (see http://www.appinf.com/poco/wiki/tiki-view_forum_thread.php?comments_parentId=441&topics_threshold=0&topics_offset=29&topics_sort_mode=commentDate_desc&topics_find=&forumId=6)
  - fixed a problem with SSL renegotiation in NetSSL_OpenSSL (thanks to Sanjay Chouksey for the fix)
  - fixed SF# 1714753: NetSSL_OpenSSL: HTTPS connections fail with wildcard certs
  - HTTPClientSession: set Host header only if it's not already set (proposed by EHL)
  - NetworkInterface (Windows): Loopback interface now has correct netmask;
    interfaces that do not have an IP address assigned are no longer reported.
  - Fixes for VC++ W4 warnings from EHL
  - SharedMemory: first constructor has an additional "server" parameter
    Setting to true does not unlink the shared memory region when the SharedMemory object is destroyed. (Alessandro Oliveira Ungaro)
  - fixed SF# 1768231: MemoryPool constructor


!!!Release 1.3.0

Release 1.3 of the POCO C++ Libraries contains major improvements and new features throughout all libraries.

!!Summary of Changes

  - Poco::HashMap and Poco::HashSet classes (Foundation)
  - Poco::Tuple class template (Foundation)
  - Poco::SharedMemory class (Foundation)
  - Poco::FileStream, Poco::FileInputStream, Poco::FileOutputStream classes that
    support Unicode (UTF-8) filenames on Windows (Foundation)
  - improvements and bugfixes in the Net library, with a focus on the HTTP client
    and server classes
  - Poco::DynamicAny class (Foundation)
  - improvements to Poco::Net::NetworkInterface class (Net)
  - Poco::Condition class, implementing POSIX condition variable-style
    thread synchronization (Foundation)
  - Poco::RegularExpression now uses [[http://www.pcre.org PCRE]] 7.1 (Foundation)
  - improved Unicode/UTF-8 support -- Poco::Unicode and Poco::UTF8 classes
  - Poco::XML::NodeAppender class for faster DOM tree creation (XML)
  - Poco::Checksum class (Foundation)
  - lots of bugfixes and other improvements -- please see the
    CHANGELOG for details


!!Incompatible Changes and Possible Transition Issues

The (now deprecated) Poco::HashFunction class template has been changed in an
incompatible way. The member function formerly named hash() is now the function
call operator. If you have defined your own HashFunction classes,
you have to update your code. Sorry for the inconvenience.

On Windows, POCO now builds with Unicode/UTF-8 support
(POCO_WIN32_UTF8) enabled by default. If you need the previous (1.2)
behavior, remove the corresponding #define from Poco/Config.h<|MERGE_RESOLUTION|>--- conflicted
+++ resolved
@@ -2,8 +2,6 @@
 AAAIntroduction
 
 
-<<<<<<< HEAD
-=======
 !!!Release 1.12.1
 
 !!Summary of Changes
@@ -12,7 +10,6 @@
   - GH #3686 SIGSEGV in OSSL_PROVIDER_unload with static OpenSSL3
 
 
->>>>>>> e95e986c
 !!!Release 1.12.0
 
 !!Summary of Changes
