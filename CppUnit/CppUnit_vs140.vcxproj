--- conflicted
+++ resolved
@@ -29,13 +29,8 @@
   <PropertyGroup Label="Globals">
     <ProjectName>CppUnit</ProjectName>
     <ProjectGuid>{138BB448-808A-4FE5-A66D-78D1F8770F59}</ProjectGuid>
-<<<<<<< HEAD
     <RootNamespace>CppUnit</RootNamespace>
     <Keyword>Win32Proj</Keyword>
-=======
-    <Keyword>MFCProj</Keyword>
-    <WindowsTargetPlatformVersion>8.1</WindowsTargetPlatformVersion>
->>>>>>> cc23e2c8
   </PropertyGroup>
   <Import Project="$(VCTargetsPath)\Microsoft.Cpp.Default.props"/>
   <PropertyGroup Condition="'$(Configuration)|$(Platform)'=='release_static_md|Win32'" Label="Configuration">
@@ -90,41 +85,6 @@
   </ImportGroup>
   <PropertyGroup Label="UserMacros"/>
   <PropertyGroup>
-<<<<<<< HEAD
-    <_ProjectFileVersion>14.0.25431.1</_ProjectFileVersion>
-    <TargetName Condition="'$(Configuration)|$(Platform)'=='debug_shared|Win32'">PocoCppUnitd</TargetName>
-    <TargetName Condition="'$(Configuration)|$(Platform)'=='debug_static_md|Win32'">PocoCppUnitmdd</TargetName>
-    <TargetName Condition="'$(Configuration)|$(Platform)'=='debug_static_mt|Win32'">PocoCppUnitmtd</TargetName>
-    <TargetName Condition="'$(Configuration)|$(Platform)'=='release_shared|Win32'">PocoCppUnit</TargetName>
-    <TargetName Condition="'$(Configuration)|$(Platform)'=='release_static_md|Win32'">PocoCppUnitmd</TargetName>
-    <TargetName Condition="'$(Configuration)|$(Platform)'=='release_static_mt|Win32'">PocoCppUnitmt</TargetName>
-  </PropertyGroup>
-  <PropertyGroup Condition="'$(Configuration)|$(Platform)'=='debug_shared|Win32'">
-    <OutDir>..\bin\</OutDir>
-    <IntDir>obj\CppUnit\$(Configuration)\</IntDir>
-    <LinkIncremental>true</LinkIncremental>
-  </PropertyGroup>
-  <PropertyGroup Condition="'$(Configuration)|$(Platform)'=='release_shared|Win32'">
-    <OutDir>..\bin\</OutDir>
-    <IntDir>obj\CppUnit\$(Configuration)\</IntDir>
-    <LinkIncremental>false</LinkIncremental>
-  </PropertyGroup>
-  <PropertyGroup Condition="'$(Configuration)|$(Platform)'=='debug_static_mt|Win32'">
-    <OutDir>..\lib\</OutDir>
-    <IntDir>obj\CppUnit\$(Configuration)\</IntDir>
-  </PropertyGroup>
-  <PropertyGroup Condition="'$(Configuration)|$(Platform)'=='release_static_mt|Win32'">
-    <OutDir>..\lib\</OutDir>
-    <IntDir>obj\CppUnit\$(Configuration)\</IntDir>
-  </PropertyGroup>
-  <PropertyGroup Condition="'$(Configuration)|$(Platform)'=='debug_static_md|Win32'">
-    <OutDir>..\lib\</OutDir>
-    <IntDir>obj\CppUnit\$(Configuration)\</IntDir>
-  </PropertyGroup>
-  <PropertyGroup Condition="'$(Configuration)|$(Platform)'=='release_static_md|Win32'">
-    <OutDir>..\lib\</OutDir>
-    <IntDir>obj\CppUnit\$(Configuration)\</IntDir>
-=======
     <_ProjectFileVersion>10.0.30319.1</_ProjectFileVersion>
     <OutDir Condition="'$(Configuration)|$(Platform)'=='debug_shared|Win32'">..\bin\</OutDir>
     <IntDir Condition="'$(Configuration)|$(Platform)'=='debug_shared|Win32'">obj\$(Configuration)\</IntDir>
@@ -146,7 +106,6 @@
     <TargetName Condition="'$(Configuration)|$(Platform)'=='debug_static_mt|Win32'">PocoCppUnitmtd</TargetName>
     <TargetName Condition="'$(Configuration)|$(Platform)'=='release_static_md|Win32'">PocoCppUnitmd</TargetName>
     <TargetName Condition="'$(Configuration)|$(Platform)'=='release_static_mt|Win32'">PocoCppUnitmt</TargetName>
->>>>>>> cc23e2c8
   </PropertyGroup>
   <ItemDefinitionGroup Condition="'$(Configuration)|$(Platform)'=='debug_shared|Win32'">
     <ClCompile>
@@ -167,22 +126,12 @@
       <CompileAs>Default</CompileAs>
     </ClCompile>
     <Link>
-<<<<<<< HEAD
-      <OutputFile>..\bin\PocoCppUnitd.dll</OutputFile>
-=======
       <ShowProgress>NotSet</ShowProgress>
       <OutputFile>..\bin\$(TargetName).dll</OutputFile>
->>>>>>> cc23e2c8
       <SuppressStartupBanner>true</SuppressStartupBanner>
       <GenerateDebugInformation>true</GenerateDebugInformation>
       <ProgramDatabaseFile>..\bin\PocoCppUnitd.pdb</ProgramDatabaseFile>
-<<<<<<< HEAD
-      <AdditionalLibraryDirectories>..\lib;%(AdditionalLibraryDirectories)</AdditionalLibraryDirectories>
-      <SubSystem>Console</SubSystem>
-      <ImportLibrary>..\lib\PocoCppUnitd.lib</ImportLibrary>
-=======
       <ImportLibrary>..\lib\$(TargetName).lib</ImportLibrary>
->>>>>>> cc23e2c8
       <TargetMachine>MachineX86</TargetMachine>
     </Link>
   </ItemDefinitionGroup>
@@ -207,23 +156,12 @@
       <CompileAs>Default</CompileAs>
     </ClCompile>
     <Link>
-<<<<<<< HEAD
-      <OutputFile>..\bin\PocoCppUnit.dll</OutputFile>
-      <SuppressStartupBanner>true</SuppressStartupBanner>
-      <GenerateDebugInformation>false</GenerateDebugInformation>
-      <AdditionalLibraryDirectories>..\lib;%(AdditionalLibraryDirectories)</AdditionalLibraryDirectories>
-      <SubSystem>Console</SubSystem>
-      <OptimizeReferences>true</OptimizeReferences>
-      <EnableCOMDATFolding>true</EnableCOMDATFolding>
-      <ImportLibrary>..\lib\PocoCppUnit.lib</ImportLibrary>
-=======
       <OutputFile>..\bin\$(TargetName).dll</OutputFile>
       <SuppressStartupBanner>true</SuppressStartupBanner>
       <AdditionalLibraryDirectories>%(AdditionalLibraryDirectories)</AdditionalLibraryDirectories>
       <ProgramDatabaseFile>
       </ProgramDatabaseFile>
       <ImportLibrary>..\lib\$(TargetName).lib</ImportLibrary>
->>>>>>> cc23e2c8
       <TargetMachine>MachineX86</TargetMachine>
     </Link>
   </ItemDefinitionGroup>
@@ -247,11 +185,7 @@
       <CompileAs>Default</CompileAs>
     </ClCompile>
     <Lib>
-<<<<<<< HEAD
-      <OutputFile>..\lib\PocoCppUnitmtd.lib</OutputFile>
-=======
-      <OutputFile>..\lib\$(TargetName).lib</OutputFile>
->>>>>>> cc23e2c8
+      <OutputFile>..\lib\$(TargetName).lib</OutputFile>
     </Lib>
   </ItemDefinitionGroup>
   <ItemDefinitionGroup Condition="'$(Configuration)|$(Platform)'=='release_static_mt|Win32'">
@@ -275,11 +209,7 @@
       <CompileAs>Default</CompileAs>
     </ClCompile>
     <Lib>
-<<<<<<< HEAD
-      <OutputFile>..\lib\PocoCppUnitmt.lib</OutputFile>
-=======
-      <OutputFile>..\lib\$(TargetName).lib</OutputFile>
->>>>>>> cc23e2c8
+      <OutputFile>..\lib\$(TargetName).lib</OutputFile>
     </Lib>
   </ItemDefinitionGroup>
   <ItemDefinitionGroup Condition="'$(Configuration)|$(Platform)'=='debug_static_md|Win32'">
@@ -302,11 +232,7 @@
       <CompileAs>Default</CompileAs>
     </ClCompile>
     <Lib>
-<<<<<<< HEAD
-      <OutputFile>..\lib\PocoCppUnitmdd.lib</OutputFile>
-=======
-      <OutputFile>..\lib\$(TargetName).lib</OutputFile>
->>>>>>> cc23e2c8
+      <OutputFile>..\lib\$(TargetName).lib</OutputFile>
     </Lib>
   </ItemDefinitionGroup>
   <ItemDefinitionGroup Condition="'$(Configuration)|$(Platform)'=='release_static_md|Win32'">
@@ -331,11 +257,7 @@
       <CompileAs>Default</CompileAs>
     </ClCompile>
     <Lib>
-<<<<<<< HEAD
-      <OutputFile>..\lib\PocoCppUnitmd.lib</OutputFile>
-=======
-      <OutputFile>..\lib\$(TargetName).lib</OutputFile>
->>>>>>> cc23e2c8
+      <OutputFile>..\lib\$(TargetName).lib</OutputFile>
     </Lib>
   </ItemDefinitionGroup>
   <ItemGroup>
